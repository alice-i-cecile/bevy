--- conflicted
+++ resolved
@@ -141,11 +141,7 @@
 impl Plugin for FrameCountPlugin {
     fn build(&self, app: &mut App) {
         app.init_resource::<FrameCount>();
-<<<<<<< HEAD
-        app.add_system(update_frame_count.in_set(CoreSet::Update));
-=======
-        app.add_system_to_stage(CoreStage::Last, update_frame_count);
->>>>>>> 4f3ed196
+        app.add_system(update_frame_count.in_set(CoreSet::Last));
     }
 }
 
