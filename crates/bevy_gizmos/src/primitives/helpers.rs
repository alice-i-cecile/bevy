--- conflicted
+++ resolved
@@ -58,16 +58,11 @@
     rotation: Quat,
     center: Vec3,
     top: Vec3,
-<<<<<<< HEAD
     color: LinearRgba,
-) {
-=======
-    color: Color,
 ) where
     Config: GizmoConfigGroup,
     Clear: 'static + Send + Sync,
 {
->>>>>>> ade70b39
     circle_coordinates(radius, segments)
         .map(|p| Vec3::new(p.x, 0.0, p.y))
         .map(rotate_then_translate_3d(rotation, center))
@@ -89,16 +84,11 @@
     segments: usize,
     rotation: Quat,
     translation: Vec3,
-<<<<<<< HEAD
     color: LinearRgba,
-) {
-=======
-    color: Color,
 ) where
     Config: GizmoConfigGroup,
     Clear: 'static + Send + Sync,
 {
->>>>>>> ade70b39
     let positions = (0..=segments)
         .map(|frac| frac as f32 / segments as f32)
         .map(|percentage| percentage * TAU)
@@ -116,16 +106,11 @@
     half_height: f32,
     rotation: Quat,
     center: Vec3,
-<<<<<<< HEAD
     color: LinearRgba,
-) {
-=======
-    color: Color,
 ) where
     Config: GizmoConfigGroup,
     Clear: 'static + Send + Sync,
 {
->>>>>>> ade70b39
     circle_coordinates(radius, segments)
         .map(move |point_2d| {
             [1.0, -1.0]
