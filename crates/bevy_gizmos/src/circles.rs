//! Additional [`Gizmos`] Functions -- Circles
//!
//! Includes the implementation of [`Gizmos::circle`] and [`Gizmos::circle_2d`],
//! and assorted support items.

use crate::prelude::{GizmoConfigGroup, Gizmos};
use bevy_color::Color;
use bevy_math::Mat2;
<<<<<<< HEAD
use bevy_math::{Direction3d, Quat, Vec2, Vec3};
=======
use bevy_math::{Dir3, Quat, Vec2, Vec3};
use bevy_render::color::LegacyColor;
>>>>>>> f418de8e
use std::f32::consts::TAU;

pub(crate) const DEFAULT_CIRCLE_SEGMENTS: usize = 32;

fn ellipse_inner(half_size: Vec2, segments: usize) -> impl Iterator<Item = Vec2> {
    (0..segments + 1).map(move |i| {
        let angle = i as f32 * TAU / segments as f32;
        let (x, y) = angle.sin_cos();
        Vec2::new(x, y) * half_size
    })
}

impl<'w, 's, T: GizmoConfigGroup> Gizmos<'w, 's, T> {
    /// Draw an ellipse in 3D at `position` with the flat side facing `normal`.
    ///
    /// This should be called for each frame the ellipse needs to be rendered.
    ///
    /// # Example
    /// ```
    /// # use bevy_gizmos::prelude::*;
    /// # use bevy_render::prelude::*;
    /// # use bevy_math::prelude::*;
    /// # use bevy_color::palettes::basic::{RED, GREEN};
    /// fn system(mut gizmos: Gizmos) {
    ///     gizmos.ellipse(Vec3::ZERO, Quat::IDENTITY, Vec2::new(1., 2.), GREEN);
    ///
    ///     // Ellipses have 32 line-segments by default.
    ///     // You may want to increase this for larger ellipses.
    ///     gizmos
    ///         .ellipse(Vec3::ZERO, Quat::IDENTITY, Vec2::new(5., 1.), RED)
    ///         .segments(64);
    /// }
    /// # bevy_ecs::system::assert_is_system(system);
    /// ```
    #[inline]
    pub fn ellipse(
        &mut self,
        position: Vec3,
        rotation: Quat,
        half_size: Vec2,
        color: impl Into<Color>,
    ) -> EllipseBuilder<'_, 'w, 's, T> {
        EllipseBuilder {
            gizmos: self,
            position,
            rotation,
            half_size,
            color: color.into(),
            segments: DEFAULT_CIRCLE_SEGMENTS,
        }
    }

    /// Draw an ellipse in 2D.
    ///
    /// This should be called for each frame the ellipse needs to be rendered.
    ///
    /// # Example
    /// ```
    /// # use bevy_gizmos::prelude::*;
    /// # use bevy_render::prelude::*;
    /// # use bevy_math::prelude::*;
    /// # use bevy_color::palettes::basic::{RED, GREEN};
    /// fn system(mut gizmos: Gizmos) {
    ///     gizmos.ellipse_2d(Vec2::ZERO, 180.0_f32.to_radians(), Vec2::new(2., 1.), GREEN);
    ///
    ///     // Ellipses have 32 line-segments by default.
    ///     // You may want to increase this for larger ellipses.
    ///     gizmos
    ///         .ellipse_2d(Vec2::ZERO, 180.0_f32.to_radians(), Vec2::new(5., 1.), RED)
    ///         .segments(64);
    /// }
    /// # bevy_ecs::system::assert_is_system(system);
    /// ```
    #[inline]
    pub fn ellipse_2d(
        &mut self,
        position: Vec2,
        angle: f32,
        half_size: Vec2,
        color: impl Into<Color>,
    ) -> Ellipse2dBuilder<'_, 'w, 's, T> {
        Ellipse2dBuilder {
            gizmos: self,
            position,
            rotation: Mat2::from_angle(angle),
            half_size,
            color: color.into(),
            segments: DEFAULT_CIRCLE_SEGMENTS,
        }
    }

    /// Draw a circle in 3D at `position` with the flat side facing `normal`.
    ///
    /// This should be called for each frame the circle needs to be rendered.
    ///
    /// # Example
    /// ```
    /// # use bevy_gizmos::prelude::*;
    /// # use bevy_render::prelude::*;
    /// # use bevy_math::prelude::*;
    /// # use bevy_color::palettes::basic::{RED, GREEN};
    /// fn system(mut gizmos: Gizmos) {
<<<<<<< HEAD
    ///     gizmos.circle(Vec3::ZERO, Direction3d::Z, 1., GREEN);
=======
    ///     gizmos.circle(Vec3::ZERO, Dir3::Z, 1., LegacyColor::GREEN);
>>>>>>> f418de8e
    ///
    ///     // Circles have 32 line-segments by default.
    ///     // You may want to increase this for larger circles.
    ///     gizmos
<<<<<<< HEAD
    ///         .circle(Vec3::ZERO, Direction3d::Z, 5., RED)
=======
    ///         .circle(Vec3::ZERO, Dir3::Z, 5., LegacyColor::RED)
>>>>>>> f418de8e
    ///         .segments(64);
    /// }
    /// # bevy_ecs::system::assert_is_system(system);
    /// ```
    #[inline]
    pub fn circle(
        &mut self,
        position: Vec3,
        normal: Dir3,
        radius: f32,
        color: impl Into<Color>,
    ) -> EllipseBuilder<'_, 'w, 's, T> {
        EllipseBuilder {
            gizmos: self,
            position,
            rotation: Quat::from_rotation_arc(Vec3::Z, *normal),
            half_size: Vec2::splat(radius),
            color: color.into(),
            segments: DEFAULT_CIRCLE_SEGMENTS,
        }
    }

    /// Draw a circle in 2D.
    ///
    /// This should be called for each frame the circle needs to be rendered.
    ///
    /// # Example
    /// ```
    /// # use bevy_gizmos::prelude::*;
    /// # use bevy_render::prelude::*;
    /// # use bevy_math::prelude::*;
    /// # use bevy_color::palettes::basic::{RED, GREEN};
    /// fn system(mut gizmos: Gizmos) {
    ///     gizmos.circle_2d(Vec2::ZERO, 1., GREEN);
    ///
    ///     // Circles have 32 line-segments by default.
    ///     // You may want to increase this for larger circles.
    ///     gizmos
    ///         .circle_2d(Vec2::ZERO, 5., RED)
    ///         .segments(64);
    /// }
    /// # bevy_ecs::system::assert_is_system(system);
    /// ```
    #[inline]
    pub fn circle_2d(
        &mut self,
        position: Vec2,
        radius: f32,
        color: impl Into<Color>,
    ) -> Ellipse2dBuilder<'_, 'w, 's, T> {
        Ellipse2dBuilder {
            gizmos: self,
            position,
            rotation: Mat2::IDENTITY,
            half_size: Vec2::splat(radius),
            color: color.into(),
            segments: DEFAULT_CIRCLE_SEGMENTS,
        }
    }
}

/// A builder returned by [`Gizmos::ellipse`].
pub struct EllipseBuilder<'a, 'w, 's, T: GizmoConfigGroup> {
    gizmos: &'a mut Gizmos<'w, 's, T>,
    position: Vec3,
    rotation: Quat,
    half_size: Vec2,
    color: Color,
    segments: usize,
}

impl<T: GizmoConfigGroup> EllipseBuilder<'_, '_, '_, T> {
    /// Set the number of line-segments for this ellipse.
    pub fn segments(mut self, segments: usize) -> Self {
        self.segments = segments;
        self
    }
}

impl<T: GizmoConfigGroup> Drop for EllipseBuilder<'_, '_, '_, T> {
    fn drop(&mut self) {
        if !self.gizmos.enabled {
            return;
        }

        let positions = ellipse_inner(self.half_size, self.segments)
            .map(|vec2| self.rotation * vec2.extend(0.))
            .map(|vec3| vec3 + self.position);
        self.gizmos.linestrip(positions, self.color);
    }
}

/// A builder returned by [`Gizmos::ellipse_2d`].
pub struct Ellipse2dBuilder<'a, 'w, 's, T: GizmoConfigGroup> {
    gizmos: &'a mut Gizmos<'w, 's, T>,
    position: Vec2,
    rotation: Mat2,
    half_size: Vec2,
    color: Color,
    segments: usize,
}

impl<T: GizmoConfigGroup> Ellipse2dBuilder<'_, '_, '_, T> {
    /// Set the number of line-segments for this ellipse.
    pub fn segments(mut self, segments: usize) -> Self {
        self.segments = segments;
        self
    }
}

impl<T: GizmoConfigGroup> Drop for Ellipse2dBuilder<'_, '_, '_, T> {
    fn drop(&mut self) {
        if !self.gizmos.enabled {
            return;
        };

        let positions = ellipse_inner(self.half_size, self.segments)
            .map(|vec2| self.rotation * vec2)
            .map(|vec2| vec2 + self.position);
        self.gizmos.linestrip_2d(positions, self.color);
    }
}<|MERGE_RESOLUTION|>--- conflicted
+++ resolved
@@ -6,12 +6,7 @@
 use crate::prelude::{GizmoConfigGroup, Gizmos};
 use bevy_color::Color;
 use bevy_math::Mat2;
-<<<<<<< HEAD
-use bevy_math::{Direction3d, Quat, Vec2, Vec3};
-=======
 use bevy_math::{Dir3, Quat, Vec2, Vec3};
-use bevy_render::color::LegacyColor;
->>>>>>> f418de8e
 use std::f32::consts::TAU;
 
 pub(crate) const DEFAULT_CIRCLE_SEGMENTS: usize = 32;
@@ -114,20 +109,12 @@
     /// # use bevy_math::prelude::*;
     /// # use bevy_color::palettes::basic::{RED, GREEN};
     /// fn system(mut gizmos: Gizmos) {
-<<<<<<< HEAD
     ///     gizmos.circle(Vec3::ZERO, Direction3d::Z, 1., GREEN);
-=======
-    ///     gizmos.circle(Vec3::ZERO, Dir3::Z, 1., LegacyColor::GREEN);
->>>>>>> f418de8e
     ///
     ///     // Circles have 32 line-segments by default.
     ///     // You may want to increase this for larger circles.
     ///     gizmos
-<<<<<<< HEAD
     ///         .circle(Vec3::ZERO, Direction3d::Z, 5., RED)
-=======
-    ///         .circle(Vec3::ZERO, Dir3::Z, 5., LegacyColor::RED)
->>>>>>> f418de8e
     ///         .segments(64);
     /// }
     /// # bevy_ecs::system::assert_is_system(system);
