#[cfg(feature = "basis-universal")]
mod basis;
#[cfg(feature = "dds")]
mod dds;
mod fallback_image;
#[cfg(feature = "hdr")]
mod hdr_texture_loader;
#[allow(clippy::module_inception)]
mod image;
mod image_texture_loader;
#[cfg(feature = "ktx2")]
mod ktx2;
mod texture_cache;

pub(crate) mod image_texture_conversion;

pub use self::image::*;
#[cfg(feature = "ktx2")]
pub use self::ktx2::*;
#[cfg(feature = "dds")]
pub use dds::*;
#[cfg(feature = "hdr")]
pub use hdr_texture_loader::*;

pub use fallback_image::*;
pub use image_texture_loader::*;
pub use texture_cache::*;

use crate::{
    render_asset::{PrepareAssetLabel, RenderAssetPlugin},
    renderer::RenderDevice,
    RenderApp, RenderSet,
};
use bevy_app::{App, Plugin};
use bevy_asset::{AddAsset, Assets};

// TODO: replace Texture names with Image names?
/// Adds the [`Image`] as an asset and makes sure that they are extracted and prepared for the GPU.
pub struct ImagePlugin {
    /// The default image sampler to use when [`ImageSampler`] is set to `Default`.
    pub default_sampler: wgpu::SamplerDescriptor<'static>,
}

impl Default for ImagePlugin {
    fn default() -> Self {
        ImagePlugin::default_linear()
    }
}

impl ImagePlugin {
    /// Creates image settings with linear sampling by default.
    pub fn default_linear() -> ImagePlugin {
        ImagePlugin {
            default_sampler: ImageSampler::linear_descriptor(),
        }
    }

    /// Creates image settings with nearest sampling by default.
    pub fn default_nearest() -> ImagePlugin {
        ImagePlugin {
            default_sampler: ImageSampler::nearest_descriptor(),
        }
    }
}

impl Plugin for ImagePlugin {
    fn build(&self, app: &mut App) {
        #[cfg(any(
            feature = "png",
            feature = "dds",
            feature = "tga",
            feature = "jpeg",
            feature = "bmp",
            feature = "basis-universal",
            feature = "ktx2",
        ))]
        {
            app.init_asset_loader::<ImageTextureLoader>();
        }

        #[cfg(feature = "hdr")]
        {
            app.init_asset_loader::<HdrTextureLoader>();
        }

        app.add_plugin(RenderAssetPlugin::<Image>::with_prepare_asset_label(
            PrepareAssetLabel::PreAssetPrepare,
        ))
        .register_type::<Image>()
        .add_asset::<Image>()
        .register_asset_reflect::<Image>();
        app.world
            .resource_mut::<Assets<Image>>()
            .set_untracked(DEFAULT_IMAGE_HANDLE, Image::default());

        if let Ok(render_app) = app.get_sub_app_mut(RenderApp) {
            let default_sampler = {
                let device = render_app.world.resource::<RenderDevice>();
                device.create_sampler(&self.default_sampler.clone())
            };
            render_app
                .insert_resource(DefaultImageSampler(default_sampler))
                .init_resource::<TextureCache>()
                .init_resource::<FallbackImage>()
<<<<<<< HEAD
                .add_system(update_texture_cache_system.in_set(RenderSet::Cleanup));
=======
                .init_resource::<FallbackImageMsaaCache>()
                .init_resource::<FallbackImageDepthCache>()
                .add_system_to_stage(RenderStage::Cleanup, update_texture_cache_system);
>>>>>>> b3224e13
        }
    }
}

pub trait BevyDefault {
    fn bevy_default() -> Self;
}

impl BevyDefault for wgpu::TextureFormat {
    fn bevy_default() -> Self {
        wgpu::TextureFormat::Rgba8UnormSrgb
    }
}<|MERGE_RESOLUTION|>--- conflicted
+++ resolved
@@ -102,13 +102,10 @@
                 .insert_resource(DefaultImageSampler(default_sampler))
                 .init_resource::<TextureCache>()
                 .init_resource::<FallbackImage>()
-<<<<<<< HEAD
                 .add_system(update_texture_cache_system.in_set(RenderSet::Cleanup));
-=======
                 .init_resource::<FallbackImageMsaaCache>()
                 .init_resource::<FallbackImageDepthCache>()
                 .add_system_to_stage(RenderStage::Cleanup, update_texture_cache_system);
->>>>>>> b3224e13
         }
     }
 }
