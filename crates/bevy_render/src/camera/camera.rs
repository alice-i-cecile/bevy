use super::{ClearColorConfig, Projection};
use crate::sync_world::TemporaryRenderEntity;
use crate::view::RenderVisibleEntities;
use crate::{
    batching::gpu_preprocessing::GpuPreprocessingSupport,
    camera::{CameraProjection, ManualTextureViewHandle, ManualTextureViews},
    prelude::Image,
    primitives::Frustum,
    render_asset::RenderAssets,
    render_graph::{InternedRenderSubGraph, RenderSubGraph},
    render_resource::TextureView,
    sync_world::{RenderEntity, SyncToRenderWorld},
    texture::GpuImage,
    view::{
        ColorGrading, ExtractedView, ExtractedWindows, GpuCulling, Msaa, RenderLayers, Visibility,
        VisibleEntities,
    },
    Extract,
};
use bevy_asset::{AssetEvent, AssetId, Assets, Handle};
use bevy_derive::{Deref, DerefMut};
use bevy_ecs::{
    change_detection::DetectChanges,
    component::{Component, ComponentId},
    entity::Entity,
    event::EventReader,
    prelude::With,
    query::Has,
    reflect::ReflectComponent,
    system::{Commands, Query, Res, ResMut, Resource},
    world::DeferredWorld,
};
use bevy_math::{ops, vec2, Dir3, Mat4, Ray3d, Rect, URect, UVec2, UVec4, Vec2, Vec3};
use bevy_reflect::prelude::*;
use bevy_render_macros::ExtractComponent;
use bevy_transform::components::{GlobalTransform, Transform};
use bevy_utils::{tracing::warn, warn_once, HashMap, HashSet};
use bevy_window::{
    NormalizedWindowRef, PrimaryWindow, Window, WindowCreated, WindowRef, WindowResized,
    WindowScaleFactorChanged,
};
use core::ops::Range;
use derive_more::derive::From;
use wgpu::{BlendState, TextureFormat, TextureUsages};

/// Render viewport configuration for the [`Camera`] component.
///
/// The viewport defines the area on the render target to which the camera renders its image.
/// You can overlay multiple cameras in a single window using viewports to create effects like
/// split screen, minimaps, and character viewers.
#[derive(Reflect, Debug, Clone)]
#[reflect(Default)]
pub struct Viewport {
    /// The physical position to render this viewport to within the [`RenderTarget`] of this [`Camera`].
    /// (0,0) corresponds to the top-left corner
    pub physical_position: UVec2,
    /// The physical size of the viewport rectangle to render to within the [`RenderTarget`] of this [`Camera`].
    /// The origin of the rectangle is in the top-left corner.
    pub physical_size: UVec2,
    /// The minimum and maximum depth to render (on a scale from 0.0 to 1.0).
    pub depth: Range<f32>,
}

impl Default for Viewport {
    fn default() -> Self {
        Self {
            physical_position: Default::default(),
            physical_size: UVec2::new(1, 1),
            depth: 0.0..1.0,
        }
    }
}

/// Settings to define a camera sub view.
///
/// When [`Camera::sub_camera_view`] is `Some`, only the sub-section of the
/// image defined by `size` and `offset` (relative to the `full_size` of the
/// whole image) is projected to the cameras viewport.
///
/// Take the example of the following multi-monitor setup:
/// ```css
/// ┌───┬───┐
/// │ A │ B │
/// ├───┼───┤
/// │ C │ D │
/// └───┴───┘
/// ```
/// If each monitor is 1920x1080, the whole image will have a resolution of
/// 3840x2160. For each monitor we can use a single camera with a viewport of
/// the same size as the monitor it corresponds to. To ensure that the image is
/// cohesive, we can use a different sub view on each camera:
/// - Camera A: `full_size` = 3840x2160, `size` = 1920x1080, `offset` = 0,0
/// - Camera B: `full_size` = 3840x2160, `size` = 1920x1080, `offset` = 1920,0
/// - Camera C: `full_size` = 3840x2160, `size` = 1920x1080, `offset` = 0,1080
/// - Camera D: `full_size` = 3840x2160, `size` = 1920x1080, `offset` =
///   1920,1080
///
/// However since only the ratio between the values is important, they could all
/// be divided by 120 and still produce the same image. Camera D would for
/// example have the following values:
/// `full_size` = 32x18, `size` = 16x9, `offset` = 16,9
#[derive(Debug, Clone, Copy, Reflect, PartialEq)]
pub struct SubCameraView {
    /// Size of the entire camera view
    pub full_size: UVec2,
    /// Offset of the sub camera
    pub offset: Vec2,
    /// Size of the sub camera
    pub size: UVec2,
}

impl Default for SubCameraView {
    fn default() -> Self {
        Self {
            full_size: UVec2::new(1, 1),
            offset: Vec2::new(0., 0.),
            size: UVec2::new(1, 1),
        }
    }
}

/// Information about the current [`RenderTarget`].
#[derive(Default, Debug, Clone)]
pub struct RenderTargetInfo {
    /// The physical size of this render target (in physical pixels, ignoring scale factor).
    pub physical_size: UVec2,
    /// The scale factor of this render target.
    ///
    /// When rendering to a window, typically it is a value greater or equal than 1.0,
    /// representing the ratio between the size of the window in physical pixels and the logical size of the window.
    pub scale_factor: f32,
}

/// Holds internally computed [`Camera`] values.
#[derive(Default, Debug, Clone)]
pub struct ComputedCameraValues {
    clip_from_view: Mat4,
    target_info: Option<RenderTargetInfo>,
    // size of the `Viewport`
    old_viewport_size: Option<UVec2>,
    old_sub_camera_view: Option<SubCameraView>,
}

/// How much energy a `Camera3d` absorbs from incoming light.
///
/// <https://en.wikipedia.org/wiki/Exposure_(photography)>
#[derive(Component, Clone, Copy, Reflect)]
#[reflect(opaque)]
#[reflect(Component, Default)]
pub struct Exposure {
    /// <https://en.wikipedia.org/wiki/Exposure_value#Tabulated_exposure_values>
    pub ev100: f32,
}

impl Exposure {
    pub const SUNLIGHT: Self = Self {
        ev100: Self::EV100_SUNLIGHT,
    };
    pub const OVERCAST: Self = Self {
        ev100: Self::EV100_OVERCAST,
    };
    pub const INDOOR: Self = Self {
        ev100: Self::EV100_INDOOR,
    };
    /// This value was calibrated to match Blender's implicit/default exposure as closely as possible.
    /// It also happens to be a reasonable default.
    ///
    /// See <https://github.com/bevyengine/bevy/issues/11577> for details.
    pub const BLENDER: Self = Self {
        ev100: Self::EV100_BLENDER,
    };

    pub const EV100_SUNLIGHT: f32 = 15.0;
    pub const EV100_OVERCAST: f32 = 12.0;
    pub const EV100_INDOOR: f32 = 7.0;

    /// This value was calibrated to match Blender's implicit/default exposure as closely as possible.
    /// It also happens to be a reasonable default.
    ///
    /// See <https://github.com/bevyengine/bevy/issues/11577> for details.
    pub const EV100_BLENDER: f32 = 9.7;

    pub fn from_physical_camera(physical_camera_parameters: PhysicalCameraParameters) -> Self {
        Self {
            ev100: physical_camera_parameters.ev100(),
        }
    }

    /// Converts EV100 values to exposure values.
    /// <https://google.github.io/filament/Filament.md.html#imagingpipeline/physicallybasedcamera/exposure>
    #[inline]
    pub fn exposure(&self) -> f32 {
        ops::exp2(-self.ev100) / 1.2
    }
}

impl Default for Exposure {
    fn default() -> Self {
        Self::BLENDER
    }
}

/// Parameters based on physical camera characteristics for calculating EV100
/// values for use with [`Exposure`]. This is also used for depth of field.
#[derive(Clone, Copy)]
pub struct PhysicalCameraParameters {
    /// <https://en.wikipedia.org/wiki/F-number>
    pub aperture_f_stops: f32,
    /// <https://en.wikipedia.org/wiki/Shutter_speed>
    pub shutter_speed_s: f32,
    /// <https://en.wikipedia.org/wiki/Film_speed>
    pub sensitivity_iso: f32,
    /// The height of the [image sensor format] in meters.
    ///
    /// Focal length is derived from the FOV and this value. The default is
    /// 18.66mm, matching the [Super 35] format, which is popular in cinema.
    ///
    /// [image sensor format]: https://en.wikipedia.org/wiki/Image_sensor_format
    ///
    /// [Super 35]: https://en.wikipedia.org/wiki/Super_35
    pub sensor_height: f32,
}

impl PhysicalCameraParameters {
    /// Calculate the [EV100](https://en.wikipedia.org/wiki/Exposure_value).
    pub fn ev100(&self) -> f32 {
        ops::log2(
            self.aperture_f_stops * self.aperture_f_stops * 100.0
                / (self.shutter_speed_s * self.sensitivity_iso),
        )
    }
}

impl Default for PhysicalCameraParameters {
    fn default() -> Self {
        Self {
            aperture_f_stops: 1.0,
            shutter_speed_s: 1.0 / 125.0,
            sensitivity_iso: 100.0,
            sensor_height: 0.01866,
        }
    }
}

/// Error returned when a conversion between world-space and viewport-space coordinates fails.
///
/// See [`world_to_viewport`][Camera::world_to_viewport] and [`viewport_to_world`][Camera::viewport_to_world].
#[derive(Debug, Eq, PartialEq, Copy, Clone)]
pub enum ViewportConversionError {
    /// The pre-computed size of the viewport was not available.
    ///
    /// This may be because the `Camera` was just created and [`camera_system`] has not been executed
    /// yet, or because the [`RenderTarget`] is misconfigured in one of the following ways:
    ///   - it references the [`PrimaryWindow`](RenderTarget::Window) when there is none,
    ///   - it references a [`Window`](RenderTarget::Window) entity that doesn't exist or doesn't actually have a `Window` component,
    ///   - it references an [`Image`](RenderTarget::Image) that doesn't exist (invalid handle),
    ///   - it references a [`TextureView`](RenderTarget::TextureView) that doesn't exist (invalid handle).
    NoViewportSize,
    /// The computed coordinate was beyond the `Camera`'s near plane.
    ///
    /// Only applicable when converting from world-space to viewport-space.
    PastNearPlane,
    /// The computed coordinate was beyond the `Camera`'s far plane.
    ///
    /// Only applicable when converting from world-space to viewport-space.
    PastFarPlane,
    /// The Normalized Device Coordinates could not be computed because the `camera_transform`, the
    /// `world_position`, or the projection matrix defined by [`CameraProjection`] contained `NAN`
    /// (see [`world_to_ndc`][Camera::world_to_ndc] and [`ndc_to_world`][Camera::ndc_to_world]).
    InvalidData,
}

/// The defining [`Component`] for camera entities,
/// storing information about how and what to render through this camera.
///
/// The [`Camera`] component is added to an entity to define the properties of the viewpoint from
/// which rendering occurs. It defines the position of the view to render, the projection method
/// to transform the 3D objects into a 2D image, as well as the render target into which that image
/// is produced.
///
/// Note that a [`Camera`] needs a [`CameraRenderGraph`] to render anything.
/// This is typically provided by adding a [`Camera2d`] or [`Camera3d`] component,
/// but custom render graphs can also be defined. Inserting a [`Camera`] with no render
/// graph will emit an error at runtime.
///
/// [`Camera2d`]: https://docs.rs/crate/bevy_core_pipeline/latest/core_2d/struct.Camera2d.html
/// [`Camera3d`]: https://docs.rs/crate/bevy_core_pipeline/latest/core_3d/struct.Camera3d.html
#[derive(Component, Debug, Reflect, Clone)]
#[reflect(Component, Default, Debug)]
#[component(on_add = warn_on_no_render_graph)]
#[require(
    Frustum,
    CameraMainTextureUsages,
    VisibleEntities,
    Transform,
    Visibility,
    Msaa,
    SyncToRenderWorld
)]
pub struct Camera {
    /// If set, this camera will render to the given [`Viewport`] rectangle within the configured [`RenderTarget`].
    pub viewport: Option<Viewport>,
    /// Cameras with a higher order are rendered later, and thus on top of lower order cameras.
    pub order: isize,
    /// If this is set to `true`, this camera will be rendered to its specified [`RenderTarget`]. If `false`, this
    /// camera will not be rendered.
    pub is_active: bool,
    /// Computed values for this camera, such as the projection matrix and the render target size.
    #[reflect(ignore)]
    pub computed: ComputedCameraValues,
    /// The "target" that this camera will render to.
    pub target: RenderTarget,
    /// If this is set to `true`, the camera will use an intermediate "high dynamic range" render texture.
    /// This allows rendering with a wider range of lighting values.
    pub hdr: bool,
    // todo: reflect this when #6042 lands
    /// The [`CameraOutputMode`] for this camera.
    #[reflect(ignore)]
    pub output_mode: CameraOutputMode,
    /// If this is enabled, a previous camera exists that shares this camera's render target, and this camera has MSAA enabled, then the previous camera's
    /// outputs will be written to the intermediate multi-sampled render target textures for this camera. This enables cameras with MSAA enabled to
    /// "write their results on top" of previous camera results, and include them as a part of their render results. This is enabled by default to ensure
    /// cameras with MSAA enabled layer their results in the same way as cameras without MSAA enabled by default.
    pub msaa_writeback: bool,
    /// The clear color operation to perform on the render target.
    pub clear_color: ClearColorConfig,
    /// If set, this camera will be a sub camera of a large view, defined by a [`SubCameraView`].
    pub sub_camera_view: Option<SubCameraView>,
}

fn warn_on_no_render_graph(world: DeferredWorld, entity: Entity, _: ComponentId) {
    if !world.entity(entity).contains::<CameraRenderGraph>() {
        warn!("Entity {entity} has a `Camera` component, but it doesn't have a render graph configured. Consider adding a `Camera2d` or `Camera3d` component, or manually adding a `CameraRenderGraph` component if you need a custom render graph.");
    }
}

impl Default for Camera {
    fn default() -> Self {
        Self {
            is_active: true,
            order: 0,
            viewport: None,
            computed: Default::default(),
            target: Default::default(),
            output_mode: Default::default(),
            hdr: false,
            msaa_writeback: true,
            clear_color: Default::default(),
            sub_camera_view: None,
        }
    }
}

impl Camera {
    /// Converts a physical size in this `Camera` to a logical size.
    #[inline]
    pub fn to_logical(&self, physical_size: UVec2) -> Option<Vec2> {
        let scale = self.computed.target_info.as_ref()?.scale_factor;
        Some(physical_size.as_vec2() / scale)
    }

    /// The rendered physical bounds [`URect`] of the camera. If the `viewport` field is
    /// set to [`Some`], this will be the rect of that custom viewport. Otherwise it will default to
    /// the full physical rect of the current [`RenderTarget`].
    #[inline]
    pub fn physical_viewport_rect(&self) -> Option<URect> {
        let min = self
            .viewport
            .as_ref()
            .map(|v| v.physical_position)
            .unwrap_or(UVec2::ZERO);
        let max = min + self.physical_viewport_size()?;
        Some(URect { min, max })
    }

    /// The rendered logical bounds [`Rect`] of the camera. If the `viewport` field is set to
    /// [`Some`], this will be the rect of that custom viewport. Otherwise it will default to the
    /// full logical rect of the current [`RenderTarget`].
    #[inline]
    pub fn logical_viewport_rect(&self) -> Option<Rect> {
        let URect { min, max } = self.physical_viewport_rect()?;
        Some(Rect {
            min: self.to_logical(min)?,
            max: self.to_logical(max)?,
        })
    }

    /// The logical size of this camera's viewport. If the `viewport` field is set to [`Some`], this
    /// will be the size of that custom viewport. Otherwise it will default to the full logical size
    /// of the current [`RenderTarget`].
    ///  For logic that requires the full logical size of the
    /// [`RenderTarget`], prefer [`Camera::logical_target_size`].
    ///
    /// Returns `None` if either:
    /// - the function is called just after the `Camera` is created, before `camera_system` is executed,
    /// - the [`RenderTarget`] isn't correctly set:
    ///   - it references the [`PrimaryWindow`](RenderTarget::Window) when there is none,
    ///   - it references a [`Window`](RenderTarget::Window) entity that doesn't exist or doesn't actually have a `Window` component,
    ///   - it references an [`Image`](RenderTarget::Image) that doesn't exist (invalid handle),
    ///   - it references a [`TextureView`](RenderTarget::TextureView) that doesn't exist (invalid handle).
    #[inline]
    pub fn logical_viewport_size(&self) -> Option<Vec2> {
        self.viewport
            .as_ref()
            .and_then(|v| self.to_logical(v.physical_size))
            .or_else(|| self.logical_target_size())
    }

    /// The physical size of this camera's viewport (in physical pixels).
    /// If the `viewport` field is set to [`Some`], this
    /// will be the size of that custom viewport. Otherwise it will default to the full physical size of
    /// the current [`RenderTarget`].
    /// For logic that requires the full physical size of the [`RenderTarget`], prefer [`Camera::physical_target_size`].
    #[inline]
    pub fn physical_viewport_size(&self) -> Option<UVec2> {
        self.viewport
            .as_ref()
            .map(|v| v.physical_size)
            .or_else(|| self.physical_target_size())
    }

    /// The full logical size of this camera's [`RenderTarget`], ignoring custom `viewport` configuration.
    /// Note that if the `viewport` field is [`Some`], this will not represent the size of the rendered area.
    /// For logic that requires the size of the actually rendered area, prefer [`Camera::logical_viewport_size`].
    #[inline]
    pub fn logical_target_size(&self) -> Option<Vec2> {
        self.computed
            .target_info
            .as_ref()
            .and_then(|t| self.to_logical(t.physical_size))
    }

    /// The full physical size of this camera's [`RenderTarget`] (in physical pixels),
    /// ignoring custom `viewport` configuration.
    /// Note that if the `viewport` field is [`Some`], this will not represent the size of the rendered area.
    /// For logic that requires the size of the actually rendered area, prefer [`Camera::physical_viewport_size`].
    #[inline]
    pub fn physical_target_size(&self) -> Option<UVec2> {
        self.computed.target_info.as_ref().map(|t| t.physical_size)
    }

    #[inline]
    pub fn target_scaling_factor(&self) -> Option<f32> {
        self.computed.target_info.as_ref().map(|t| t.scale_factor)
    }

    /// The projection matrix computed using this camera's [`CameraProjection`].
    #[inline]
    pub fn clip_from_view(&self) -> Mat4 {
        self.computed.clip_from_view
    }

    /// Given a position in world space, use the camera to compute the viewport-space coordinates.
    ///
    /// To get the coordinates in Normalized Device Coordinates, you should use
    /// [`world_to_ndc`](Self::world_to_ndc).
    ///
    /// # Panics
    ///
    /// Will panic if `glam_assert` is enabled and the `camera_transform` contains `NAN`
    /// (see [`world_to_ndc`][Self::world_to_ndc]).
    #[doc(alias = "world_to_screen")]
    pub fn world_to_viewport(
        &self,
        camera_transform: &GlobalTransform,
        world_position: Vec3,
    ) -> Result<Vec2, ViewportConversionError> {
        let target_size = self
            .logical_viewport_size()
            .ok_or(ViewportConversionError::NoViewportSize)?;
        let ndc_space_coords = self
            .world_to_ndc(camera_transform, world_position)
            .ok_or(ViewportConversionError::InvalidData)?;
        // NDC z-values outside of 0 < z < 1 are outside the (implicit) camera frustum and are thus not in viewport-space
        if ndc_space_coords.z < 0.0 {
            return Err(ViewportConversionError::PastNearPlane);
        }
        if ndc_space_coords.z > 1.0 {
            return Err(ViewportConversionError::PastFarPlane);
        }

        // Once in NDC space, we can discard the z element and rescale x/y to fit the screen
        let mut viewport_position = (ndc_space_coords.truncate() + Vec2::ONE) / 2.0 * target_size;
        // Flip the Y co-ordinate origin from the bottom to the top.
        viewport_position.y = target_size.y - viewport_position.y;
        Ok(viewport_position)
    }

    /// Given a position in world space, use the camera to compute the viewport-space coordinates and depth.
    ///
    /// To get the coordinates in Normalized Device Coordinates, you should use
    /// [`world_to_ndc`](Self::world_to_ndc).
    ///
    /// # Panics
    ///
    /// Will panic if `glam_assert` is enabled and the `camera_transform` contains `NAN`
    /// (see [`world_to_ndc`][Self::world_to_ndc]).
    #[doc(alias = "world_to_screen_with_depth")]
    pub fn world_to_viewport_with_depth(
        &self,
        camera_transform: &GlobalTransform,
        world_position: Vec3,
    ) -> Result<Vec3, ViewportConversionError> {
        let target_size = self
            .logical_viewport_size()
            .ok_or(ViewportConversionError::NoViewportSize)?;
        let ndc_space_coords = self
            .world_to_ndc(camera_transform, world_position)
            .ok_or(ViewportConversionError::InvalidData)?;
        // NDC z-values outside of 0 < z < 1 are outside the (implicit) camera frustum and are thus not in viewport-space
        if ndc_space_coords.z < 0.0 {
            return Err(ViewportConversionError::PastNearPlane);
        }
        if ndc_space_coords.z > 1.0 {
            return Err(ViewportConversionError::PastFarPlane);
        }

        // Stretching ndc depth to value via near plane and negating result to be in positive room again.
        let depth = -self.depth_ndc_to_view_z(ndc_space_coords.z);

        // Once in NDC space, we can discard the z element and rescale x/y to fit the screen
        let mut viewport_position = (ndc_space_coords.truncate() + Vec2::ONE) / 2.0 * target_size;
        // Flip the Y co-ordinate origin from the bottom to the top.
        viewport_position.y = target_size.y - viewport_position.y;
        Ok(viewport_position.extend(depth))
    }

    /// Returns a ray originating from the camera, that passes through everything beyond `viewport_position`.
    ///
    /// The resulting ray starts on the near plane of the camera.
    ///
    /// If the camera's projection is orthographic the direction of the ray is always equal to `camera_transform.forward()`.
    ///
    /// To get the world space coordinates with Normalized Device Coordinates, you should use
    /// [`ndc_to_world`](Self::ndc_to_world).
    ///
    /// # Panics
    ///
    /// Will panic if the camera's projection matrix is invalid (has a determinant of 0) and
    /// `glam_assert` is enabled (see [`ndc_to_world`](Self::ndc_to_world).
    pub fn viewport_to_world(
        &self,
        camera_transform: &GlobalTransform,
        mut viewport_position: Vec2,
    ) -> Result<Ray3d, ViewportConversionError> {
        let target_size = self
            .logical_viewport_size()
            .ok_or(ViewportConversionError::NoViewportSize)?;
        // Flip the Y co-ordinate origin from the top to the bottom.
        viewport_position.y = target_size.y - viewport_position.y;
        let ndc = viewport_position * 2. / target_size - Vec2::ONE;

        let ndc_to_world =
            camera_transform.compute_matrix() * self.computed.clip_from_view.inverse();
        let world_near_plane = ndc_to_world.project_point3(ndc.extend(1.));
        // Using EPSILON because an ndc with Z = 0 returns NaNs.
        let world_far_plane = ndc_to_world.project_point3(ndc.extend(f32::EPSILON));

        // The fallible direction constructor ensures that world_near_plane and world_far_plane aren't NaN.
        Dir3::new(world_far_plane - world_near_plane)
            .map_err(|_| ViewportConversionError::InvalidData)
            .map(|direction| Ray3d {
                origin: world_near_plane,
                direction,
            })
    }

    /// Returns a 2D world position computed from a position on this [`Camera`]'s viewport.
    ///
    /// Useful for 2D cameras and other cameras with an orthographic projection pointing along the Z axis.
    ///
    /// To get the world space coordinates with Normalized Device Coordinates, you should use
    /// [`ndc_to_world`](Self::ndc_to_world).
    ///
    /// # Panics
    ///
    /// Will panic if the camera's projection matrix is invalid (has a determinant of 0) and
    /// `glam_assert` is enabled (see [`ndc_to_world`](Self::ndc_to_world).
    pub fn viewport_to_world_2d(
        &self,
        camera_transform: &GlobalTransform,
        mut viewport_position: Vec2,
    ) -> Result<Vec2, ViewportConversionError> {
        let target_size = self
            .logical_viewport_size()
            .ok_or(ViewportConversionError::NoViewportSize)?;
        // Flip the Y co-ordinate origin from the top to the bottom.
        viewport_position.y = target_size.y - viewport_position.y;
        let ndc = viewport_position * 2. / target_size - Vec2::ONE;

        let world_near_plane = self
            .ndc_to_world(camera_transform, ndc.extend(1.))
            .ok_or(ViewportConversionError::InvalidData)?;

        Ok(world_near_plane.truncate())
    }

    /// Given a position in world space, use the camera's viewport to compute the Normalized Device Coordinates.
    ///
    /// When the position is within the viewport the values returned will be between -1.0 and 1.0 on the X and Y axes,
    /// and between 0.0 and 1.0 on the Z axis.
    /// To get the coordinates in the render target's viewport dimensions, you should use
    /// [`world_to_viewport`](Self::world_to_viewport).
    ///
    /// Returns `None` if the `camera_transform`, the `world_position`, or the projection matrix defined by [`CameraProjection`] contain `NAN`.
    ///
    /// # Panics
    ///
    /// Will panic if the `camera_transform` contains `NAN` and the `glam_assert` feature is enabled.
    pub fn world_to_ndc(
        &self,
        camera_transform: &GlobalTransform,
        world_position: Vec3,
    ) -> Option<Vec3> {
        // Build a transformation matrix to convert from world space to NDC using camera data
        let clip_from_world: Mat4 =
            self.computed.clip_from_view * camera_transform.compute_matrix().inverse();
        let ndc_space_coords: Vec3 = clip_from_world.project_point3(world_position);

        (!ndc_space_coords.is_nan()).then_some(ndc_space_coords)
    }

    /// Given a position in Normalized Device Coordinates,
    /// use the camera's viewport to compute the world space position.
    ///
    /// When the position is within the viewport the values returned will be between -1.0 and 1.0 on the X and Y axes,
    /// and between 0.0 and 1.0 on the Z axis.
    /// To get the world space coordinates with the viewport position, you should use
    /// [`world_to_viewport`](Self::world_to_viewport).
    ///
    /// Returns `None` if the `camera_transform`, the `world_position`, or the projection matrix defined by [`CameraProjection`] contain `NAN`.
    ///
    /// # Panics
    ///
    /// Will panic if the projection matrix is invalid (has a determinant of 0) and `glam_assert` is enabled.
    pub fn ndc_to_world(&self, camera_transform: &GlobalTransform, ndc: Vec3) -> Option<Vec3> {
        // Build a transformation matrix to convert from NDC to world space using camera data
        let ndc_to_world =
            camera_transform.compute_matrix() * self.computed.clip_from_view.inverse();

        let world_space_coords = ndc_to_world.project_point3(ndc);

        (!world_space_coords.is_nan()).then_some(world_space_coords)
    }

    /// Converts the depth in Normalized Device Coordinates
    /// to linear view z for perspective projections.
    ///
    /// Note: Depth values in front of the camera will be negative as -z is forward
    pub fn depth_ndc_to_view_z(&self, ndc_depth: f32) -> f32 {
        let near = self.clip_from_view().w_axis.z; // [3][2]
        -near / ndc_depth
    }

    /// Converts the depth in Normalized Device Coordinates
    /// to linear view z for orthographic projections.
    ///
    /// Note: Depth values in front of the camera will be negative as -z is forward
    pub fn depth_ndc_to_view_z_2d(&self, ndc_depth: f32) -> f32 {
        -(self.clip_from_view().w_axis.z - ndc_depth) / self.clip_from_view().z_axis.z
        //                       [3][2]                                         [2][2]
    }
}

/// Control how this camera outputs once rendering is completed.
#[derive(Debug, Clone, Copy)]
pub enum CameraOutputMode {
    /// Writes the camera output to configured render target.
    Write {
        /// The blend state that will be used by the pipeline that writes the intermediate render textures to the final render target texture.
        blend_state: Option<BlendState>,
        /// The clear color operation to perform on the final render target texture.
        clear_color: ClearColorConfig,
    },
    /// Skips writing the camera output to the configured render target. The output will remain in the
    /// Render Target's "intermediate" textures, which a camera with a higher order should write to the render target
    /// using [`CameraOutputMode::Write`]. The "skip" mode can easily prevent render results from being displayed, or cause
    /// them to be lost. Only use this if you know what you are doing!
    /// In camera setups with multiple active cameras rendering to the same [`RenderTarget`], the Skip mode can be used to remove
    /// unnecessary / redundant writes to the final output texture, removing unnecessary render passes.
    Skip,
}

impl Default for CameraOutputMode {
    fn default() -> Self {
        CameraOutputMode::Write {
            blend_state: None,
            clear_color: ClearColorConfig::Default,
        }
    }
}

/// Configures the [`RenderGraph`](crate::render_graph::RenderGraph) name assigned to be run for a given [`Camera`] entity.
#[derive(Component, Debug, Deref, DerefMut, Reflect, Clone)]
#[reflect(opaque)]
#[reflect(Component, Debug)]
pub struct CameraRenderGraph(InternedRenderSubGraph);

impl CameraRenderGraph {
    /// Creates a new [`CameraRenderGraph`] from any string-like type.
    #[inline]
    pub fn new<T: RenderSubGraph>(name: T) -> Self {
        Self(name.intern())
    }

    /// Sets the graph name.
    #[inline]
    pub fn set<T: RenderSubGraph>(&mut self, name: T) {
        self.0 = name.intern();
    }
}

/// The "target" that a [`Camera`] will render to. For example, this could be a [`Window`]
/// swapchain or an [`Image`].
#[derive(Debug, Clone, Reflect, From)]
pub enum RenderTarget {
    /// Window to which the camera's view is rendered.
    Window(WindowRef),
    /// Image to which the camera's view is rendered.
    Image(Handle<Image>),
    /// Texture View to which the camera's view is rendered.
    /// Useful when the texture view needs to be created outside of Bevy, for example OpenXR.
    TextureView(ManualTextureViewHandle),
}

impl Default for RenderTarget {
    fn default() -> Self {
        Self::Window(Default::default())
    }
}

/// Normalized version of the render target.
///
/// Once we have this we shouldn't need to resolve it down anymore.
#[derive(Debug, Clone, Reflect, PartialEq, Eq, Hash, PartialOrd, Ord, From)]
pub enum NormalizedRenderTarget {
    /// Window to which the camera's view is rendered.
    Window(NormalizedWindowRef),
    /// Image to which the camera's view is rendered.
    Image(Handle<Image>),
    /// Texture View to which the camera's view is rendered.
    /// Useful when the texture view needs to be created outside of Bevy, for example OpenXR.
    TextureView(ManualTextureViewHandle),
}

impl RenderTarget {
    /// Normalize the render target down to a more concrete value, mostly used for equality comparisons.
    pub fn normalize(&self, primary_window: Option<Entity>) -> Option<NormalizedRenderTarget> {
        match self {
            RenderTarget::Window(window_ref) => window_ref
                .normalize(primary_window)
                .map(NormalizedRenderTarget::Window),
            RenderTarget::Image(handle) => Some(NormalizedRenderTarget::Image(handle.clone())),
            RenderTarget::TextureView(id) => Some(NormalizedRenderTarget::TextureView(*id)),
        }
    }

    /// Get a handle to the render target's image,
    /// or `None` if the render target is another variant.
    pub fn as_image(&self) -> Option<&Handle<Image>> {
        if let Self::Image(handle) = self {
            Some(handle)
        } else {
            None
        }
    }
}

impl NormalizedRenderTarget {
    pub fn get_texture_view<'a>(
        &self,
        windows: &'a ExtractedWindows,
        images: &'a RenderAssets<GpuImage>,
        manual_texture_views: &'a ManualTextureViews,
    ) -> Option<&'a TextureView> {
        match self {
            NormalizedRenderTarget::Window(window_ref) => windows
                .get(&window_ref.entity())
                .and_then(|window| window.swap_chain_texture_view.as_ref()),
            NormalizedRenderTarget::Image(image_handle) => {
                images.get(image_handle).map(|image| &image.texture_view)
            }
            NormalizedRenderTarget::TextureView(id) => {
                manual_texture_views.get(id).map(|tex| &tex.texture_view)
            }
        }
    }

    /// Retrieves the [`TextureFormat`] of this render target, if it exists.
    pub fn get_texture_format<'a>(
        &self,
        windows: &'a ExtractedWindows,
        images: &'a RenderAssets<GpuImage>,
        manual_texture_views: &'a ManualTextureViews,
    ) -> Option<TextureFormat> {
        match self {
            NormalizedRenderTarget::Window(window_ref) => windows
                .get(&window_ref.entity())
                .and_then(|window| window.swap_chain_texture_format),
            NormalizedRenderTarget::Image(image_handle) => {
                images.get(image_handle).map(|image| image.texture_format)
            }
            NormalizedRenderTarget::TextureView(id) => {
                manual_texture_views.get(id).map(|tex| tex.format)
            }
        }
    }

    pub fn get_render_target_info<'a>(
        &self,
        resolutions: impl IntoIterator<Item = (Entity, &'a Window)>,
        images: &Assets<Image>,
        manual_texture_views: &ManualTextureViews,
    ) -> Option<RenderTargetInfo> {
        match self {
            NormalizedRenderTarget::Window(window_ref) => resolutions
                .into_iter()
                .find(|(entity, _)| *entity == window_ref.entity())
                .map(|(_, window)| RenderTargetInfo {
                    physical_size: window.physical_size(),
                    scale_factor: window.resolution.scale_factor(),
                }),
            NormalizedRenderTarget::Image(image_handle) => {
                let image = images.get(image_handle)?;
                Some(RenderTargetInfo {
                    physical_size: image.size(),
                    scale_factor: 1.0,
                })
            }
            NormalizedRenderTarget::TextureView(id) => {
                manual_texture_views.get(id).map(|tex| RenderTargetInfo {
                    physical_size: tex.size,
                    scale_factor: 1.0,
                })
            }
        }
    }

    // Check if this render target is contained in the given changed windows or images.
    fn is_changed(
        &self,
        changed_window_ids: &HashSet<Entity>,
        changed_image_handles: &HashSet<&AssetId<Image>>,
    ) -> bool {
        match self {
            NormalizedRenderTarget::Window(window_ref) => {
                changed_window_ids.contains(&window_ref.entity())
            }
            NormalizedRenderTarget::Image(image_handle) => {
                changed_image_handles.contains(&image_handle.id())
            }
            NormalizedRenderTarget::TextureView(_) => true,
        }
    }
}

/// System in charge of updating a [`Camera`] when its window or projection changes.
///
/// The system detects window creation, resize, and scale factor change events to update the camera
/// projection if needed. It also queries any [`CameraProjection`] component associated with the same
/// entity as the [`Camera`] one, to automatically update the camera projection matrix.
///
/// The system function is generic over the camera projection type, and only instances of
/// [`OrthographicProjection`] and [`PerspectiveProjection`] are automatically added to
/// the app, as well as the runtime-selected [`Projection`].
/// The system runs during [`PostUpdate`](bevy_app::PostUpdate).
///
/// ## World Resources
///
/// [`Res<Assets<Image>>`](Assets<Image>) -- For cameras that render to an image, this resource is used to
/// inspect information about the render target. This system will not access any other image assets.
///
/// [`OrthographicProjection`]: crate::camera::OrthographicProjection
/// [`PerspectiveProjection`]: crate::camera::PerspectiveProjection
#[allow(clippy::too_many_arguments)]
pub fn camera_system<T: CameraProjection + Component>(
    mut window_resized_events: EventReader<WindowResized>,
    mut window_created_events: EventReader<WindowCreated>,
    mut window_scale_factor_changed_events: EventReader<WindowScaleFactorChanged>,
    mut image_asset_events: EventReader<AssetEvent<Image>>,
    primary_window: Query<Entity, With<PrimaryWindow>>,
    windows: Query<(Entity, &Window)>,
    images: Res<Assets<Image>>,
    manual_texture_views: Res<ManualTextureViews>,
    mut cameras: Query<(&mut Camera, &mut T)>,
) {
    let primary_window = primary_window.iter().next();

    let mut changed_window_ids = HashSet::new();
    changed_window_ids.extend(window_created_events.read().map(|event| event.window));
    changed_window_ids.extend(window_resized_events.read().map(|event| event.window));
    let scale_factor_changed_window_ids: HashSet<_> = window_scale_factor_changed_events
        .read()
        .map(|event| event.window)
        .collect();
    changed_window_ids.extend(scale_factor_changed_window_ids.clone());

    let changed_image_handles: HashSet<&AssetId<Image>> = image_asset_events
        .read()
        .filter_map(|event| match event {
            AssetEvent::Modified { id } | AssetEvent::Added { id } => Some(id),
            _ => None,
        })
        .collect();

    for (mut camera, mut camera_projection) in &mut cameras {
        let mut viewport_size = camera
            .viewport
            .as_ref()
            .map(|viewport| viewport.physical_size);

        if let Some(normalized_target) = camera.target.normalize(primary_window) {
            if normalized_target.is_changed(&changed_window_ids, &changed_image_handles)
                || camera.is_added()
                || camera_projection.is_changed()
                || camera.computed.old_viewport_size != viewport_size
                || camera.computed.old_sub_camera_view != camera.sub_camera_view
            {
                let new_computed_target_info = normalized_target.get_render_target_info(
                    &windows,
                    &images,
                    &manual_texture_views,
                );
                // Check for the scale factor changing, and resize the viewport if needed.
                // This can happen when the window is moved between monitors with different DPIs.
                // Without this, the viewport will take a smaller portion of the window moved to
                // a higher DPI monitor.
                if normalized_target.is_changed(&scale_factor_changed_window_ids, &HashSet::new()) {
                    if let (Some(new_scale_factor), Some(old_scale_factor)) = (
                        new_computed_target_info
                            .as_ref()
                            .map(|info| info.scale_factor),
                        camera
                            .computed
                            .target_info
                            .as_ref()
                            .map(|info| info.scale_factor),
                    ) {
                        let resize_factor = new_scale_factor / old_scale_factor;
                        if let Some(ref mut viewport) = camera.viewport {
                            let resize = |vec: UVec2| (vec.as_vec2() * resize_factor).as_uvec2();
                            viewport.physical_position = resize(viewport.physical_position);
                            viewport.physical_size = resize(viewport.physical_size);
                            viewport_size = Some(viewport.physical_size);
                        }
                    }
                }
                // This check is needed because when changing WindowMode to SizedFullscreen, the viewport may have invalid
                // arguments due to a sudden change on the window size to a lower value.
                // If the size of the window is lower, the viewport will match that lower value.
                if let Some(viewport) = &mut camera.viewport {
                    let target_info = &new_computed_target_info;
                    if let Some(target) = target_info {
                        if viewport.physical_size.x > target.physical_size.x {
                            viewport.physical_size.x = target.physical_size.x;
                        }
                        if viewport.physical_size.y > target.physical_size.y {
                            viewport.physical_size.y = target.physical_size.y;
                        }
                    }
                }
                camera.computed.target_info = new_computed_target_info;
                if let Some(size) = camera.logical_viewport_size() {
                    if size.x != 0.0 && size.y != 0.0 {
                        camera_projection.update(size.x, size.y);
                        camera.computed.clip_from_view = match &camera.sub_camera_view {
                            Some(sub_view) => {
                                camera_projection.get_clip_from_view_for_sub(sub_view)
                            }
                            None => camera_projection.get_clip_from_view(),
                        }
                    }
                }
            }
        }

        if camera.computed.old_viewport_size != viewport_size {
            camera.computed.old_viewport_size = viewport_size;
        }

        if camera.computed.old_sub_camera_view != camera.sub_camera_view {
            camera.computed.old_sub_camera_view = camera.sub_camera_view;
        }
    }
}

/// This component lets you control the [`TextureUsages`] field of the main texture generated for the camera
#[derive(Component, ExtractComponent, Clone, Copy, Reflect)]
#[reflect(opaque)]
#[reflect(Component, Default)]
pub struct CameraMainTextureUsages(pub TextureUsages);
impl Default for CameraMainTextureUsages {
    fn default() -> Self {
        Self(
            TextureUsages::RENDER_ATTACHMENT
                | TextureUsages::TEXTURE_BINDING
                | TextureUsages::COPY_SRC,
        )
    }
}

#[derive(Component, Debug)]
pub struct ExtractedCamera {
    pub target: Option<NormalizedRenderTarget>,
    pub physical_viewport_size: Option<UVec2>,
    pub physical_target_size: Option<UVec2>,
    pub viewport: Option<Viewport>,
    pub render_graph: InternedRenderSubGraph,
    pub order: isize,
    pub output_mode: CameraOutputMode,
    pub msaa_writeback: bool,
    pub clear_color: ClearColorConfig,
    pub sorted_camera_index_for_target: usize,
    pub exposure: f32,
    pub hdr: bool,
}

pub fn extract_cameras(
    mut commands: Commands,
    query: Extract<
        Query<(
            RenderEntity,
            &Camera,
            &CameraRenderGraph,
            &GlobalTransform,
            &VisibleEntities,
            &Frustum,
            Option<&ColorGrading>,
            Option<&Exposure>,
            Option<&TemporalJitter>,
            Option<&RenderLayers>,
            Option<&Projection>,
            Has<GpuCulling>,
        )>,
    >,
    primary_window: Extract<Query<Entity, With<PrimaryWindow>>>,
    gpu_preprocessing_support: Res<GpuPreprocessingSupport>,
    mapper: Extract<Query<&RenderEntity>>,
) {
    let primary_window = primary_window.iter().next();
    for (
        render_entity,
        camera,
        camera_render_graph,
        transform,
        visible_entities,
        frustum,
        color_grading,
        exposure,
        temporal_jitter,
        render_layers,
        projection,
        gpu_culling,
    ) in query.iter()
    {
        if !camera.is_active {
            continue;
        }
        let color_grading = color_grading.unwrap_or(&ColorGrading::default()).clone();

        if let (
            Some(URect {
                min: viewport_origin,
                ..
            }),
            Some(viewport_size),
            Some(target_size),
        ) = (
            camera.physical_viewport_rect(),
            camera.physical_viewport_size(),
            camera.physical_target_size(),
        ) {
            if target_size.x == 0 || target_size.y == 0 {
                continue;
            }

<<<<<<< HEAD
            let mut commands = commands.entity(render_entity);
=======
            let render_visible_entities = RenderVisibleEntities {
                entities: visible_entities
                    .entities
                    .iter()
                    .map(|(type_id, entities)| {
                        let entities = entities
                            .iter()
                            .map(|entity| {
                                let render_entity = mapper
                                    .get(*entity)
                                    .cloned()
                                    .map(|entity| entity.id())
                                    .unwrap_or_else(|_e| {
                                        commands.spawn(TemporaryRenderEntity).id()
                                    });
                                (render_entity, (*entity).into())
                            })
                            .collect();
                        (*type_id, entities)
                    })
                    .collect(),
            };
            let mut commands = commands.entity(render_entity.id());
>>>>>>> 813c7595
            commands.insert((
                ExtractedCamera {
                    target: camera.target.normalize(primary_window),
                    viewport: camera.viewport.clone(),
                    physical_viewport_size: Some(viewport_size),
                    physical_target_size: Some(target_size),
                    render_graph: camera_render_graph.0,
                    order: camera.order,
                    output_mode: camera.output_mode,
                    msaa_writeback: camera.msaa_writeback,
                    clear_color: camera.clear_color,
                    // this will be set in sort_cameras
                    sorted_camera_index_for_target: 0,
                    exposure: exposure
                        .map(Exposure::exposure)
                        .unwrap_or_else(|| Exposure::default().exposure()),
                    hdr: camera.hdr,
                },
                ExtractedView {
                    clip_from_view: camera.clip_from_view(),
                    world_from_view: *transform,
                    clip_from_world: None,
                    hdr: camera.hdr,
                    viewport: UVec4::new(
                        viewport_origin.x,
                        viewport_origin.y,
                        viewport_size.x,
                        viewport_size.y,
                    ),
                    color_grading,
                },
                render_visible_entities,
                *frustum,
            ));

            if let Some(temporal_jitter) = temporal_jitter {
                commands.insert(temporal_jitter.clone());
            }

            if let Some(render_layers) = render_layers {
                commands.insert(render_layers.clone());
            }

            if let Some(perspective) = projection {
                commands.insert(perspective.clone());
            }
            if gpu_culling {
                if *gpu_preprocessing_support == GpuPreprocessingSupport::Culling {
                    commands.insert(GpuCulling);
                } else {
                    warn_once!(
                        "GPU culling isn't supported on this platform; ignoring `GpuCulling`."
                    );
                }
            }
        };
    }
}

/// Cameras sorted by their order field. This is updated in the [`sort_cameras`] system.
#[derive(Resource, Default)]
pub struct SortedCameras(pub Vec<SortedCamera>);

pub struct SortedCamera {
    pub entity: Entity,
    pub order: isize,
    pub target: Option<NormalizedRenderTarget>,
    pub hdr: bool,
}

pub fn sort_cameras(
    mut sorted_cameras: ResMut<SortedCameras>,
    mut cameras: Query<(Entity, &mut ExtractedCamera)>,
) {
    sorted_cameras.0.clear();
    for (entity, camera) in cameras.iter() {
        sorted_cameras.0.push(SortedCamera {
            entity,
            order: camera.order,
            target: camera.target.clone(),
            hdr: camera.hdr,
        });
    }
    // sort by order and ensure within an order, RenderTargets of the same type are packed together
    sorted_cameras
        .0
        .sort_by(|c1, c2| match c1.order.cmp(&c2.order) {
            core::cmp::Ordering::Equal => c1.target.cmp(&c2.target),
            ord => ord,
        });
    let mut previous_order_target = None;
    let mut ambiguities = HashSet::new();
    let mut target_counts = HashMap::new();
    for sorted_camera in &mut sorted_cameras.0 {
        let new_order_target = (sorted_camera.order, sorted_camera.target.clone());
        if let Some(previous_order_target) = previous_order_target {
            if previous_order_target == new_order_target {
                ambiguities.insert(new_order_target.clone());
            }
        }
        if let Some(target) = &sorted_camera.target {
            let count = target_counts
                .entry((target.clone(), sorted_camera.hdr))
                .or_insert(0usize);
            let (_, mut camera) = cameras.get_mut(sorted_camera.entity).unwrap();
            camera.sorted_camera_index_for_target = *count;
            *count += 1;
        }
        previous_order_target = Some(new_order_target);
    }

    if !ambiguities.is_empty() {
        warn!(
            "Camera order ambiguities detected for active cameras with the following priorities: {:?}. \
            To fix this, ensure there is exactly one Camera entity spawned with a given order for a given RenderTarget. \
            Ambiguities should be resolved because either (1) multiple active cameras were spawned accidentally, which will \
            result in rendering multiple instances of the scene or (2) for cases where multiple active cameras is intentional, \
            ambiguities could result in unpredictable render results.",
            ambiguities
        );
    }
}

/// A subpixel offset to jitter a perspective camera's frustum by.
///
/// Useful for temporal rendering techniques.
///
/// Do not use with [`OrthographicProjection`].
///
/// [`OrthographicProjection`]: crate::camera::OrthographicProjection
#[derive(Component, Clone, Default, Reflect)]
#[reflect(Default, Component)]
pub struct TemporalJitter {
    /// Offset is in range [-0.5, 0.5].
    pub offset: Vec2,
}

impl TemporalJitter {
    pub fn jitter_projection(&self, clip_from_view: &mut Mat4, view_size: Vec2) {
        if clip_from_view.w_axis.w == 1.0 {
            warn!(
                "TemporalJitter not supported with OrthographicProjection. Use PerspectiveProjection instead."
            );
            return;
        }

        // https://github.com/GPUOpen-LibrariesAndSDKs/FidelityFX-SDK/blob/d7531ae47d8b36a5d4025663e731a47a38be882f/docs/techniques/media/super-resolution-temporal/jitter-space.svg
        let jitter = (self.offset * vec2(2.0, -2.0)) / view_size;

        clip_from_view.z_axis.x += jitter.x;
        clip_from_view.z_axis.y += jitter.y;
    }
}

/// Camera component specifying a mip bias to apply when sampling from material textures.
///
/// Often used in conjunction with antialiasing post-process effects to reduce textures blurriness.
#[derive(Default, Component, Reflect)]
#[reflect(Default, Component)]
pub struct MipBias(pub f32);<|MERGE_RESOLUTION|>--- conflicted
+++ resolved
@@ -1074,9 +1074,6 @@
                 continue;
             }
 
-<<<<<<< HEAD
-            let mut commands = commands.entity(render_entity);
-=======
             let render_visible_entities = RenderVisibleEntities {
                 entities: visible_entities
                     .entities
@@ -1100,7 +1097,6 @@
                     .collect(),
             };
             let mut commands = commands.entity(render_entity.id());
->>>>>>> 813c7595
             commands.insert((
                 ExtractedCamera {
                     target: camera.target.normalize(primary_window),
