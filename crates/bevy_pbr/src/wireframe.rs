--- conflicted
+++ resolved
@@ -47,12 +47,8 @@
                 .add_render_command::<Opaque3d, DrawWireframes>()
                 .init_resource::<WireframePipeline>()
                 .init_resource::<SpecializedMeshPipelines<WireframePipeline>>()
-<<<<<<< HEAD
                 .add_system_to_schedule(ExtractSchedule, extract_wireframes)
                 .add_system(queue_wireframes.in_set(RenderSet::Queue));
-=======
-                .add_system_to_stage(RenderStage::Queue, queue_wireframes);
->>>>>>> 5d514fb2
         }
     }
 }
