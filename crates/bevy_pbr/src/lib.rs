pub mod wireframe;

mod alpha;
mod bundle;
mod light;
mod material;
mod pbr_material;
mod prepass;
mod render;

pub use alpha::*;
use bevy_utils::default;
pub use bundle::*;
pub use light::*;
pub use material::*;
pub use pbr_material::*;
pub use prepass::*;
pub use render::*;

use bevy_window::ModifiesWindows;

pub mod prelude {
    #[doc(hidden)]
    pub use crate::{
        alpha::AlphaMode,
        bundle::{
            DirectionalLightBundle, MaterialMeshBundle, PbrBundle, PointLightBundle,
            SpotLightBundle,
        },
        light::{AmbientLight, DirectionalLight, PointLight, SpotLight},
        material::{Material, MaterialPlugin},
        pbr_material::StandardMaterial,
    };
}

pub mod draw_3d_graph {
    pub mod node {
        /// Label for the shadow pass node.
        pub const SHADOW_PASS: &str = "shadow_pass";
    }
}

use bevy_app::prelude::*;
use bevy_asset::{load_internal_asset, AddAsset, Assets, Handle, HandleUntyped};
use bevy_ecs::prelude::*;
use bevy_reflect::TypeUuid;
use bevy_render::{
    camera::CameraUpdateSystem,
    extract_resource::ExtractResourcePlugin,
    prelude::Color,
    render_graph::RenderGraph,
    render_phase::{sort_phase_system, AddRenderCommand, DrawFunctions},
    render_resource::{Shader, SpecializedMeshPipelines},
    view::{ViewSet, VisibilitySystems},
    ExtractSchedule, RenderApp, RenderSet,
};
use bevy_transform::TransformSystem;

pub const PBR_TYPES_SHADER_HANDLE: HandleUntyped =
    HandleUntyped::weak_from_u64(Shader::TYPE_UUID, 1708015359337029744);
pub const PBR_BINDINGS_SHADER_HANDLE: HandleUntyped =
    HandleUntyped::weak_from_u64(Shader::TYPE_UUID, 5635987986427308186);
pub const UTILS_HANDLE: HandleUntyped =
    HandleUntyped::weak_from_u64(Shader::TYPE_UUID, 1900548483293416725);
pub const CLUSTERED_FORWARD_HANDLE: HandleUntyped =
    HandleUntyped::weak_from_u64(Shader::TYPE_UUID, 166852093121196815);
pub const PBR_LIGHTING_HANDLE: HandleUntyped =
    HandleUntyped::weak_from_u64(Shader::TYPE_UUID, 14170772752254856967);
pub const SHADOWS_HANDLE: HandleUntyped =
    HandleUntyped::weak_from_u64(Shader::TYPE_UUID, 11350275143789590502);
pub const PBR_SHADER_HANDLE: HandleUntyped =
    HandleUntyped::weak_from_u64(Shader::TYPE_UUID, 4805239651767701046);
pub const PBR_PREPASS_SHADER_HANDLE: HandleUntyped =
    HandleUntyped::weak_from_u64(Shader::TYPE_UUID, 9407115064344201137);
pub const PBR_FUNCTIONS_HANDLE: HandleUntyped =
    HandleUntyped::weak_from_u64(Shader::TYPE_UUID, 16550102964439850292);
pub const SHADOW_SHADER_HANDLE: HandleUntyped =
    HandleUntyped::weak_from_u64(Shader::TYPE_UUID, 1836745567947005696);

/// Sets up the entire PBR infrastructure of bevy.
pub struct PbrPlugin {
    /// Controls if the prepass is enabled for the StandardMaterial.
    /// For more information about what a prepass is, see the [`bevy_core_pipeline::prepass`] docs.
    pub prepass_enabled: bool,
}

impl Default for PbrPlugin {
    fn default() -> Self {
        Self {
            prepass_enabled: true,
        }
    }
}

impl Plugin for PbrPlugin {
    fn build(&self, app: &mut App) {
        load_internal_asset!(
            app,
            PBR_TYPES_SHADER_HANDLE,
            "render/pbr_types.wgsl",
            Shader::from_wgsl
        );
        load_internal_asset!(
            app,
            PBR_BINDINGS_SHADER_HANDLE,
            "render/pbr_bindings.wgsl",
            Shader::from_wgsl
        );
        load_internal_asset!(app, UTILS_HANDLE, "render/utils.wgsl", Shader::from_wgsl);
        load_internal_asset!(
            app,
            CLUSTERED_FORWARD_HANDLE,
            "render/clustered_forward.wgsl",
            Shader::from_wgsl
        );
        load_internal_asset!(
            app,
            PBR_LIGHTING_HANDLE,
            "render/pbr_lighting.wgsl",
            Shader::from_wgsl
        );
        load_internal_asset!(
            app,
            SHADOWS_HANDLE,
            "render/shadows.wgsl",
            Shader::from_wgsl
        );
        load_internal_asset!(
            app,
            PBR_FUNCTIONS_HANDLE,
            "render/pbr_functions.wgsl",
            Shader::from_wgsl
        );
        load_internal_asset!(app, PBR_SHADER_HANDLE, "render/pbr.wgsl", Shader::from_wgsl);
        load_internal_asset!(
            app,
            SHADOW_SHADER_HANDLE,
            "render/depth.wgsl",
            Shader::from_wgsl
        );
        load_internal_asset!(
            app,
            PBR_PREPASS_SHADER_HANDLE,
            "render/pbr_prepass.wgsl",
            Shader::from_wgsl
        );

        app.register_asset_reflect::<StandardMaterial>()
            .register_type::<AmbientLight>()
            .register_type::<CascadeShadowConfig>()
            .register_type::<Cascades>()
            .register_type::<CascadesVisibleEntities>()
            .register_type::<ClusterConfig>()
            .register_type::<ClusterFarZMode>()
            .register_type::<ClusterZConfig>()
            .register_type::<CubemapVisibleEntities>()
            .register_type::<DirectionalLight>()
            .register_type::<DirectionalLightShadowMap>()
            .register_type::<PointLight>()
            .register_type::<PointLightShadowMap>()
            .register_type::<SpotLight>()
            .add_plugin(MeshRenderPlugin)
            .add_plugin(MaterialPlugin::<StandardMaterial> {
                prepass_enabled: self.prepass_enabled,
                ..default()
            })
            .init_resource::<AmbientLight>()
            .init_resource::<GlobalVisiblePointLights>()
            .init_resource::<DirectionalLightShadowMap>()
            .init_resource::<PointLightShadowMap>()
            .add_plugin(ExtractResourcePlugin::<AmbientLight>::default())
            .add_system(
                add_clusters
                    .in_set(SimulationLightSystems::AddClusters)
                    .in_set(CoreSet::PostUpdate)
                    .before(assign_lights_to_clusters),
            )
            .add_system(
                assign_lights_to_clusters
                    .in_set(SimulationLightSystems::AssignLightsToClusters)
                    .in_set(CoreSet::PostUpdate)
                    .after(TransformSystem::TransformPropagate)
                    .after(VisibilitySystems::CheckVisibility)
                    .after(CameraUpdateSystem)
                    .after(ModifiesWindows),
            )
<<<<<<< HEAD
            .add_system(
=======
            .add_system_to_stage(
                CoreStage::PostUpdate,
                update_directional_light_cascades
                    .label(SimulationLightSystems::UpdateDirectionalLightCascades)
                    .after(TransformSystem::TransformPropagate),
            )
            .add_system_to_stage(
                CoreStage::PostUpdate,
>>>>>>> 6b388633
                update_directional_light_frusta
                    .in_set(SimulationLightSystems::UpdateLightFrusta)
                    .in_set(CoreSet::PostUpdate)
                    // This must run after CheckVisibility because it relies on ComputedVisibility::is_visible()
                    .after(VisibilitySystems::CheckVisibility)
                    .after(TransformSystem::TransformPropagate)
                    .after(SimulationLightSystems::UpdateDirectionalLightCascades)
                    // We assume that no entity will be both a directional light and a spot light,
                    // so these systems will run independently of one another.
                    // FIXME: Add an archetype invariant for this https://github.com/bevyengine/bevy/issues/1481.
                    .ambiguous_with(update_spot_light_frusta),
            )
            .add_system(
                update_point_light_frusta
                    .in_set(SimulationLightSystems::UpdateLightFrusta)
                    .in_set(CoreSet::PostUpdate)
                    .after(TransformSystem::TransformPropagate)
                    .after(SimulationLightSystems::AssignLightsToClusters),
            )
            .add_system(
                update_spot_light_frusta
                    .in_set(SimulationLightSystems::UpdateLightFrusta)
                    .in_set(CoreSet::PostUpdate)
                    .after(TransformSystem::TransformPropagate)
                    .after(SimulationLightSystems::AssignLightsToClusters),
            )
            .add_system(
                check_light_mesh_visibility
                    .in_set(SimulationLightSystems::CheckLightVisibility)
                    .in_set(CoreSet::PostUpdate)
                    .after(TransformSystem::TransformPropagate)
                    .after(SimulationLightSystems::UpdateLightFrusta)
                    // NOTE: This MUST be scheduled AFTER the core renderer visibility check
                    // because that resets entity ComputedVisibility for the first view
                    // which would override any results from this otherwise
                    .after(VisibilitySystems::CheckVisibility),
            );

        app.world
            .resource_mut::<Assets<StandardMaterial>>()
            .set_untracked(
                Handle::<StandardMaterial>::default(),
                StandardMaterial {
                    base_color: Color::rgb(1.0, 0.0, 0.5),
                    unlit: true,
                    ..Default::default()
                },
            );

        let render_app = match app.get_sub_app_mut(RenderApp) {
            Ok(render_app) => render_app,
            Err(_) => return,
        };

        // Extract the required data from the main world
        render_app
            .add_systems_to_schedule(
                ExtractSchedule,
                (
                    render::extract_clusters.in_set(RenderLightSystems::ExtractClusters),
                    render::extract_lights.in_set(RenderLightSystems::ExtractLights),
                ),
            )
            .add_system(
                render::prepare_lights
                    .before(ViewSet::PrepareUniforms)
                    .in_set(RenderLightSystems::PrepareLights)
                    .in_set(RenderSet::Prepare),
            )
            .add_system(
                render::prepare_clusters
                    .after(render::prepare_lights)
                    .in_set(RenderLightSystems::PrepareClusters)
                    .in_set(RenderSet::Prepare),
            )
            .add_system(
                render::queue_shadows
                    .in_set(RenderLightSystems::QueueShadows)
                    .in_set(RenderSet::Queue),
            )
            .add_system(render::queue_shadow_view_bind_group.in_set(RenderSet::Queue))
            .add_system(sort_phase_system::<Shadow>.in_set(RenderSet::PhaseSort))
            .init_resource::<ShadowPipeline>()
            .init_resource::<DrawFunctions<Shadow>>()
            .init_resource::<LightMeta>()
            .init_resource::<GlobalLightMeta>()
            .init_resource::<SpecializedMeshPipelines<ShadowPipeline>>();

        let shadow_pass_node = ShadowPassNode::new(&mut render_app.world);
        render_app.add_render_command::<Shadow, DrawShadowMesh>();
        let mut graph = render_app.world.resource_mut::<RenderGraph>();
        let draw_3d_graph = graph
            .get_sub_graph_mut(bevy_core_pipeline::core_3d::graph::NAME)
            .unwrap();
        draw_3d_graph.add_node(draw_3d_graph::node::SHADOW_PASS, shadow_pass_node);
        draw_3d_graph.add_node_edge(
            draw_3d_graph::node::SHADOW_PASS,
            bevy_core_pipeline::core_3d::graph::node::MAIN_PASS,
        );
        draw_3d_graph.add_slot_edge(
            draw_3d_graph.input_node().id,
            bevy_core_pipeline::core_3d::graph::input::VIEW_ENTITY,
            draw_3d_graph::node::SHADOW_PASS,
            ShadowPassNode::IN_VIEW,
        );
    }
}<|MERGE_RESOLUTION|>--- conflicted
+++ resolved
@@ -184,18 +184,13 @@
                     .after(CameraUpdateSystem)
                     .after(ModifiesWindows),
             )
-<<<<<<< HEAD
-            .add_system(
-=======
             .add_system_to_stage(
                 CoreStage::PostUpdate,
                 update_directional_light_cascades
                     .label(SimulationLightSystems::UpdateDirectionalLightCascades)
                     .after(TransformSystem::TransformPropagate),
             )
-            .add_system_to_stage(
-                CoreStage::PostUpdate,
->>>>>>> 6b388633
+            .add_system(
                 update_directional_light_frusta
                     .in_set(SimulationLightSystems::UpdateLightFrusta)
                     .in_set(CoreSet::PostUpdate)
