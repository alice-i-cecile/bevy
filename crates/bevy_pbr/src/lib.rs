// FIXME(3492): remove once docs are ready
#![allow(missing_docs)]
#![cfg_attr(docsrs, feature(doc_auto_cfg))]
#![deny(unsafe_code)]
#![doc(
    html_logo_url = "https://bevyengine.org/assets/icon.png",
    html_favicon_url = "https://bevyengine.org/assets/icon.png"
)]

#[cfg(feature = "meshlet")]
mod meshlet;
pub mod wireframe;

/// Experimental features that are not yet finished. Please report any issues you encounter!
///
/// Expect bugs, missing features, compatibility issues, low performance, and/or future breaking changes.
#[cfg(feature = "meshlet")]
pub mod experimental {
    pub mod meshlet {
        pub use crate::meshlet::*;
    }
}

mod bundle;
pub mod deferred;
mod extended_material;
mod fog;
mod light;
mod light_probe;
mod lightmap;
mod material;
mod parallax;
mod pbr_material;
mod prepass;
mod render;
mod ssao;

<<<<<<< HEAD
use bevy_color::{Color, LinearRgba, Srgba};
=======
use bevy_color::{Color, LinearRgba};
use std::marker::PhantomData;

>>>>>>> 961b24de
pub use bundle::*;
pub use extended_material::*;
pub use fog::*;
pub use light::*;
pub use light_probe::*;
pub use lightmap::*;
pub use material::*;
pub use parallax::*;
pub use pbr_material::*;
pub use prepass::*;
pub use render::*;
pub use ssao::*;

pub mod prelude {
    #[doc(hidden)]
    pub use crate::{
        bundle::{
            DirectionalLightBundle, MaterialMeshBundle, PbrBundle, PointLightBundle,
            SpotLightBundle,
        },
        fog::{FogFalloff, FogSettings},
        light::{light_consts, AmbientLight, DirectionalLight, PointLight, SpotLight},
        light_probe::{
            environment_map::{EnvironmentMapLight, ReflectionProbeBundle},
            LightProbe,
        },
        material::{Material, MaterialPlugin},
        parallax::ParallaxMappingMethod,
        pbr_material::StandardMaterial,
        ssao::ScreenSpaceAmbientOcclusionPlugin,
    };
}

pub mod graph {
    use bevy_render::render_graph::RenderLabel;

    #[derive(Debug, Hash, PartialEq, Eq, Clone, RenderLabel)]
    pub enum NodePbr {
        /// Label for the shadow pass node.
        ShadowPass,
        /// Label for the screen space ambient occlusion render node.
        ScreenSpaceAmbientOcclusion,
        DeferredLightingPass,
        /// Label for the compute shader instance data building pass.
        GpuPreprocess,
    }
}

use crate::{deferred::DeferredPbrLightingPlugin, graph::NodePbr};
use bevy_app::prelude::*;
use bevy_asset::{load_internal_asset, AssetApp, Assets, Handle};
use bevy_core_pipeline::core_3d::graph::{Core3d, Node3d};
use bevy_ecs::prelude::*;
use bevy_render::{
    alpha::AlphaMode,
    camera::{
        CameraProjection, CameraUpdateSystem, OrthographicProjection, PerspectiveProjection,
        Projection,
    },
    extract_component::ExtractComponentPlugin,
    extract_resource::ExtractResourcePlugin,
    render_asset::prepare_assets,
    render_graph::RenderGraph,
    render_resource::Shader,
    texture::{GpuImage, Image},
    view::{check_visibility, VisibilitySystems},
    ExtractSchedule, Render, RenderApp, RenderSet,
};
use bevy_transform::TransformSystem;

pub const PBR_TYPES_SHADER_HANDLE: Handle<Shader> = Handle::weak_from_u128(1708015359337029744);
pub const PBR_BINDINGS_SHADER_HANDLE: Handle<Shader> = Handle::weak_from_u128(5635987986427308186);
pub const UTILS_HANDLE: Handle<Shader> = Handle::weak_from_u128(1900548483293416725);
pub const CLUSTERED_FORWARD_HANDLE: Handle<Shader> = Handle::weak_from_u128(166852093121196815);
pub const PBR_LIGHTING_HANDLE: Handle<Shader> = Handle::weak_from_u128(14170772752254856967);
pub const PBR_TRANSMISSION_HANDLE: Handle<Shader> = Handle::weak_from_u128(77319684653223658032);
pub const SHADOWS_HANDLE: Handle<Shader> = Handle::weak_from_u128(11350275143789590502);
pub const SHADOW_SAMPLING_HANDLE: Handle<Shader> = Handle::weak_from_u128(3145627513789590502);
pub const PBR_FRAGMENT_HANDLE: Handle<Shader> = Handle::weak_from_u128(2295049283805286543);
pub const PBR_SHADER_HANDLE: Handle<Shader> = Handle::weak_from_u128(4805239651767701046);
pub const PBR_PREPASS_SHADER_HANDLE: Handle<Shader> = Handle::weak_from_u128(9407115064344201137);
pub const PBR_FUNCTIONS_HANDLE: Handle<Shader> = Handle::weak_from_u128(16550102964439850292);
pub const PBR_AMBIENT_HANDLE: Handle<Shader> = Handle::weak_from_u128(2441520459096337034);
pub const PARALLAX_MAPPING_SHADER_HANDLE: Handle<Shader> =
    Handle::weak_from_u128(17035894873630133905);
pub const VIEW_TRANSFORMATIONS_SHADER_HANDLE: Handle<Shader> =
    Handle::weak_from_u128(2098345702398750291);
pub const PBR_PREPASS_FUNCTIONS_SHADER_HANDLE: Handle<Shader> =
    Handle::weak_from_u128(73204817249182637);
pub const PBR_DEFERRED_TYPES_HANDLE: Handle<Shader> = Handle::weak_from_u128(3221241127431430599);
pub const PBR_DEFERRED_FUNCTIONS_HANDLE: Handle<Shader> = Handle::weak_from_u128(72019026415438599);
pub const RGB9E5_FUNCTIONS_HANDLE: Handle<Shader> = Handle::weak_from_u128(2659010996143919192);
const MESHLET_VISIBILITY_BUFFER_RESOLVE_SHADER_HANDLE: Handle<Shader> =
    Handle::weak_from_u128(2325134235233421);

/// Sets up the entire PBR infrastructure of bevy.
pub struct PbrPlugin {
    /// Controls if the prepass is enabled for the [`StandardMaterial`].
    /// For more information about what a prepass is, see the [`bevy_core_pipeline::prepass`] docs.
    pub prepass_enabled: bool,
    /// Controls if [`DeferredPbrLightingPlugin`] is added.
    pub add_default_deferred_lighting_plugin: bool,
    /// Controls if GPU [`MeshUniform`] building is enabled.
    ///
    /// This requires compute shader support and so will be forcibly disabled if
    /// the platform doesn't support those.
    pub use_gpu_instance_buffer_builder: bool,
}

impl Default for PbrPlugin {
    fn default() -> Self {
        Self {
            prepass_enabled: true,
            add_default_deferred_lighting_plugin: true,
            use_gpu_instance_buffer_builder: true,
        }
    }
}

impl Plugin for PbrPlugin {
    fn build(&self, app: &mut App) {
        load_internal_asset!(
            app,
            PBR_TYPES_SHADER_HANDLE,
            "render/pbr_types.wgsl",
            Shader::from_wgsl
        );
        load_internal_asset!(
            app,
            PBR_BINDINGS_SHADER_HANDLE,
            "render/pbr_bindings.wgsl",
            Shader::from_wgsl
        );
        load_internal_asset!(app, UTILS_HANDLE, "render/utils.wgsl", Shader::from_wgsl);
        load_internal_asset!(
            app,
            CLUSTERED_FORWARD_HANDLE,
            "render/clustered_forward.wgsl",
            Shader::from_wgsl
        );
        load_internal_asset!(
            app,
            PBR_LIGHTING_HANDLE,
            "render/pbr_lighting.wgsl",
            Shader::from_wgsl
        );
        load_internal_asset!(
            app,
            PBR_TRANSMISSION_HANDLE,
            "render/pbr_transmission.wgsl",
            Shader::from_wgsl
        );
        load_internal_asset!(
            app,
            SHADOWS_HANDLE,
            "render/shadows.wgsl",
            Shader::from_wgsl
        );
        load_internal_asset!(
            app,
            PBR_DEFERRED_TYPES_HANDLE,
            "deferred/pbr_deferred_types.wgsl",
            Shader::from_wgsl
        );
        load_internal_asset!(
            app,
            PBR_DEFERRED_FUNCTIONS_HANDLE,
            "deferred/pbr_deferred_functions.wgsl",
            Shader::from_wgsl
        );
        load_internal_asset!(
            app,
            SHADOW_SAMPLING_HANDLE,
            "render/shadow_sampling.wgsl",
            Shader::from_wgsl
        );
        load_internal_asset!(
            app,
            PBR_FUNCTIONS_HANDLE,
            "render/pbr_functions.wgsl",
            Shader::from_wgsl
        );
        load_internal_asset!(
            app,
            RGB9E5_FUNCTIONS_HANDLE,
            "render/rgb9e5.wgsl",
            Shader::from_wgsl
        );
        load_internal_asset!(
            app,
            PBR_AMBIENT_HANDLE,
            "render/pbr_ambient.wgsl",
            Shader::from_wgsl
        );
        load_internal_asset!(
            app,
            PBR_FRAGMENT_HANDLE,
            "render/pbr_fragment.wgsl",
            Shader::from_wgsl
        );
        load_internal_asset!(app, PBR_SHADER_HANDLE, "render/pbr.wgsl", Shader::from_wgsl);
        load_internal_asset!(
            app,
            PBR_PREPASS_FUNCTIONS_SHADER_HANDLE,
            "render/pbr_prepass_functions.wgsl",
            Shader::from_wgsl
        );
        load_internal_asset!(
            app,
            PBR_PREPASS_SHADER_HANDLE,
            "render/pbr_prepass.wgsl",
            Shader::from_wgsl
        );
        load_internal_asset!(
            app,
            PARALLAX_MAPPING_SHADER_HANDLE,
            "render/parallax_mapping.wgsl",
            Shader::from_wgsl
        );
        load_internal_asset!(
            app,
            VIEW_TRANSFORMATIONS_SHADER_HANDLE,
            "render/view_transformations.wgsl",
            Shader::from_wgsl
        );
        // Setup dummy shaders for when MeshletPlugin is not used to prevent shader import errors.
        load_internal_asset!(
            app,
            MESHLET_VISIBILITY_BUFFER_RESOLVE_SHADER_HANDLE,
            "meshlet/dummy_visibility_buffer_resolve.wgsl",
            Shader::from_wgsl
        );

        app.register_asset_reflect::<StandardMaterial>()
            .register_type::<AmbientLight>()
            .register_type::<CascadeShadowConfig>()
            .register_type::<Cascades>()
            .register_type::<CascadesVisibleEntities>()
            .register_type::<ClusterConfig>()
            .register_type::<CubemapVisibleEntities>()
            .register_type::<DirectionalLight>()
            .register_type::<DirectionalLightShadowMap>()
            .register_type::<NotShadowCaster>()
            .register_type::<NotShadowReceiver>()
            .register_type::<PointLight>()
            .register_type::<PointLightShadowMap>()
            .register_type::<SpotLight>()
            .register_type::<FogSettings>()
            .register_type::<ShadowFilteringMethod>()
            .init_resource::<AmbientLight>()
            .init_resource::<GlobalVisiblePointLights>()
            .init_resource::<DirectionalLightShadowMap>()
            .init_resource::<PointLightShadowMap>()
            .register_type::<DefaultOpaqueRendererMethod>()
            .init_resource::<DefaultOpaqueRendererMethod>()
            .add_plugins((
                MeshRenderPlugin {
                    use_gpu_instance_buffer_builder: self.use_gpu_instance_buffer_builder,
                },
                MaterialPlugin::<StandardMaterial> {
                    prepass_enabled: self.prepass_enabled,
                    ..Default::default()
                },
                ScreenSpaceAmbientOcclusionPlugin,
                ExtractResourcePlugin::<AmbientLight>::default(),
                FogPlugin,
                ExtractResourcePlugin::<DefaultOpaqueRendererMethod>::default(),
                ExtractComponentPlugin::<ShadowFilteringMethod>::default(),
                LightmapPlugin,
                LightProbePlugin,
                PbrProjectionPlugin::<Projection>::default(),
                PbrProjectionPlugin::<PerspectiveProjection>::default(),
                PbrProjectionPlugin::<OrthographicProjection>::default(),
                GpuMeshPreprocessPlugin {
                    use_gpu_instance_buffer_builder: self.use_gpu_instance_buffer_builder,
                },
            ))
            .configure_sets(
                PostUpdate,
                (
                    SimulationLightSystems::AddClusters,
                    SimulationLightSystems::AssignLightsToClusters,
                )
                    .chain(),
            )
            .add_systems(
                PostUpdate,
                (
                    add_clusters.in_set(SimulationLightSystems::AddClusters),
                    assign_lights_to_clusters
                        .in_set(SimulationLightSystems::AssignLightsToClusters)
                        .after(TransformSystem::TransformPropagate)
                        .after(VisibilitySystems::CheckVisibility)
                        .after(CameraUpdateSystem),
                    clear_directional_light_cascades
                        .in_set(SimulationLightSystems::UpdateDirectionalLightCascades)
                        .after(TransformSystem::TransformPropagate)
                        .after(CameraUpdateSystem),
                    update_directional_light_frusta
                        .in_set(SimulationLightSystems::UpdateLightFrusta)
                        // This must run after CheckVisibility because it relies on `ViewVisibility`
                        .after(VisibilitySystems::CheckVisibility)
                        .after(TransformSystem::TransformPropagate)
                        .after(SimulationLightSystems::UpdateDirectionalLightCascades)
                        // We assume that no entity will be both a directional light and a spot light,
                        // so these systems will run independently of one another.
                        // FIXME: Add an archetype invariant for this https://github.com/bevyengine/bevy/issues/1481.
                        .ambiguous_with(update_spot_light_frusta),
                    update_point_light_frusta
                        .in_set(SimulationLightSystems::UpdateLightFrusta)
                        .after(TransformSystem::TransformPropagate)
                        .after(SimulationLightSystems::AssignLightsToClusters),
                    update_spot_light_frusta
                        .in_set(SimulationLightSystems::UpdateLightFrusta)
                        .after(TransformSystem::TransformPropagate)
                        .after(SimulationLightSystems::AssignLightsToClusters),
                    check_visibility::<WithLight>.in_set(VisibilitySystems::CheckVisibility),
                    check_light_mesh_visibility
                        .in_set(SimulationLightSystems::CheckLightVisibility)
                        .after(VisibilitySystems::CalculateBounds)
                        .after(TransformSystem::TransformPropagate)
                        .after(SimulationLightSystems::UpdateLightFrusta)
                        // NOTE: This MUST be scheduled AFTER the core renderer visibility check
                        // because that resets entity `ViewVisibility` for the first view
                        // which would override any results from this otherwise
                        .after(VisibilitySystems::CheckVisibility),
                ),
            );

        if self.add_default_deferred_lighting_plugin {
            app.add_plugins(DeferredPbrLightingPlugin);
        }

        app.world_mut()
            .resource_mut::<Assets<StandardMaterial>>()
            .insert(
                &Handle::<StandardMaterial>::default(),
                StandardMaterial {
                    base_color: Srgba::new(1.0, 0.0, 0.5, 1.0).into(),
                    unlit: true,
                    ..Default::default()
                },
            );

        let Some(render_app) = app.get_sub_app_mut(RenderApp) else {
            return;
        };

        // Extract the required data from the main world
        render_app
            .add_systems(ExtractSchedule, (extract_clusters, extract_lights))
            .add_systems(
                Render,
                (
                    prepare_lights
                        .in_set(RenderSet::ManageViews)
                        .after(prepare_assets::<GpuImage>),
                    prepare_clusters.in_set(RenderSet::PrepareResources),
                ),
            )
            .init_resource::<LightMeta>();

        let shadow_pass_node = ShadowPassNode::new(render_app.world_mut());
        let mut graph = render_app.world_mut().resource_mut::<RenderGraph>();
        let draw_3d_graph = graph.get_sub_graph_mut(Core3d).unwrap();
        draw_3d_graph.add_node(NodePbr::ShadowPass, shadow_pass_node);
        draw_3d_graph.add_node_edge(NodePbr::ShadowPass, Node3d::StartMainPass);
    }

    fn finish(&self, app: &mut App) {
        let Some(render_app) = app.get_sub_app_mut(RenderApp) else {
            return;
        };

        // Extract the required data from the main world
        render_app
            .init_resource::<ShadowSamplers>()
            .init_resource::<GlobalLightMeta>();
    }
}

/// [`CameraProjection`] specific PBR functionality.
pub struct PbrProjectionPlugin<T: CameraProjection + Component>(PhantomData<T>);
impl<T: CameraProjection + Component> Plugin for PbrProjectionPlugin<T> {
    fn build(&self, app: &mut App) {
        app.add_systems(
            PostUpdate,
            build_directional_light_cascades::<T>
                .in_set(SimulationLightSystems::UpdateDirectionalLightCascades)
                .after(clear_directional_light_cascades),
        );
    }
}
impl<T: CameraProjection + Component> Default for PbrProjectionPlugin<T> {
    fn default() -> Self {
        Self(Default::default())
    }
}<|MERGE_RESOLUTION|>--- conflicted
+++ resolved
@@ -35,13 +35,9 @@
 mod render;
 mod ssao;
 
-<<<<<<< HEAD
 use bevy_color::{Color, LinearRgba, Srgba};
-=======
-use bevy_color::{Color, LinearRgba};
 use std::marker::PhantomData;
 
->>>>>>> 961b24de
 pub use bundle::*;
 pub use extended_material::*;
 pub use fog::*;
