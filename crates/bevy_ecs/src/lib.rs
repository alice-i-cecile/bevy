#![warn(clippy::undocumented_unsafe_blocks)]
#![doc = include_str!("../README.md")]

#[cfg(target_pointer_width = "16")]
compile_error!("bevy_ecs cannot safely compile for a 16-bit platform.");

pub mod archetype;
pub mod bundle;
pub mod change_detection;
pub mod component;
pub mod entity;
pub mod event;
pub mod query;
#[cfg(feature = "bevy_reflect")]
pub mod reflect;
<<<<<<< HEAD
=======
pub mod removal_detection;
pub mod schedule;
>>>>>>> e1b0bbf5
pub mod schedule_v3;
pub mod storage;
pub mod system;
pub mod world;

pub use bevy_ptr as ptr;

/// Most commonly used re-exported types.
pub mod prelude {
    #[doc(hidden)]
    #[cfg(feature = "bevy_reflect")]
    pub use crate::reflect::{ReflectComponent, ReflectResource};
    #[doc(hidden)]
    pub use crate::{
        bundle::Bundle,
        change_detection::{DetectChanges, DetectChangesMut, Mut, Ref},
        component::Component,
        entity::Entity,
        event::{Event, EventReader, EventWriter, Events},
        query::{Added, AnyOf, ChangeTrackers, Changed, Or, QueryState, With, Without},
<<<<<<< HEAD
        schedule_v3::{
            apply_state_transition, apply_system_buffers, common_conditions::*, IntoSystemConfig,
            IntoSystemConfigs, IntoSystemSet, IntoSystemSetConfig, IntoSystemSetConfigs, NextState,
            OnEnter, OnExit, OnUpdate, Schedule, Schedules, State, States, SystemSet,
=======
        removal_detection::RemovedComponents,
        schedule::{
            IntoSystemDescriptor, RunCriteria, RunCriteriaDescriptorCoercion, RunCriteriaLabel,
            Schedule, Stage, StageLabel, State, SystemLabel, SystemSet, SystemStage,
>>>>>>> e1b0bbf5
        },
        system::{
            adapter as system_adapter,
            adapter::{dbg, error, ignore, info, unwrap, warn},
            Commands, In, IntoPipeSystem, IntoSystem, Local, NonSend, NonSendMut, ParallelCommands,
            ParamSet, Query, Res, ResMut, Resource, System, SystemParamFunction,
        },
        world::{FromWorld, World},
    };
}

pub use bevy_ecs_macros::all_tuples;

#[cfg(test)]
mod tests {
    use crate as bevy_ecs;
    use crate::prelude::Or;
    use crate::{
        bundle::Bundle,
        component::{Component, ComponentId},
        entity::Entity,
        query::{
            Added, ChangeTrackers, Changed, FilteredAccess, ReadOnlyWorldQuery, With, Without,
        },
        system::Resource,
        world::{Mut, World},
    };
    use bevy_tasks::{ComputeTaskPool, TaskPool};
    use std::{
        any::TypeId,
        marker::PhantomData,
        sync::{
            atomic::{AtomicUsize, Ordering},
            Arc, Mutex,
        },
    };

    #[derive(Component, Resource, Debug, PartialEq, Eq, Clone, Copy)]
    struct A(usize);
    #[derive(Component, Debug, PartialEq, Eq, Clone, Copy)]
    struct B(usize);
    #[derive(Component, Debug, PartialEq, Eq, Clone, Copy)]
    struct C;

    #[derive(Default)]
    struct NonSendA(usize, PhantomData<*mut ()>);

    #[derive(Component, Clone, Debug)]
    struct DropCk(Arc<AtomicUsize>);
    impl DropCk {
        fn new_pair() -> (Self, Arc<AtomicUsize>) {
            let atomic = Arc::new(AtomicUsize::new(0));
            (DropCk(atomic.clone()), atomic)
        }
    }

    impl Drop for DropCk {
        fn drop(&mut self) {
            self.0.as_ref().fetch_add(1, Ordering::Relaxed);
        }
    }

    #[derive(Component, Clone, Debug)]
    #[component(storage = "SparseSet")]
    struct DropCkSparse(DropCk);

    #[derive(Component, Copy, Clone, PartialEq, Eq, Debug)]
    #[component(storage = "Table")]
    struct TableStored(&'static str);
    #[derive(Component, Copy, Clone, PartialEq, Eq, Debug)]
    #[component(storage = "SparseSet")]
    struct SparseStored(u32);

    #[test]
    fn random_access() {
        let mut world = World::new();

        let e = world.spawn((TableStored("abc"), SparseStored(123))).id();
        let f = world
            .spawn((TableStored("def"), SparseStored(456), A(1)))
            .id();
        assert_eq!(world.get::<TableStored>(e).unwrap().0, "abc");
        assert_eq!(world.get::<SparseStored>(e).unwrap().0, 123);
        assert_eq!(world.get::<TableStored>(f).unwrap().0, "def");
        assert_eq!(world.get::<SparseStored>(f).unwrap().0, 456);

        // test archetype get_mut()
        world.get_mut::<TableStored>(e).unwrap().0 = "xyz";
        assert_eq!(world.get::<TableStored>(e).unwrap().0, "xyz");

        // test sparse set get_mut()
        world.get_mut::<SparseStored>(f).unwrap().0 = 42;
        assert_eq!(world.get::<SparseStored>(f).unwrap().0, 42);
    }

    #[test]
    fn bundle_derive() {
        let mut world = World::new();

        #[derive(Bundle, PartialEq, Debug)]
        struct FooBundle {
            x: TableStored,
            y: SparseStored,
        }
        let mut ids = Vec::new();
        <FooBundle as Bundle>::component_ids(
            &mut world.components,
            &mut world.storages,
            &mut |id| {
                ids.push(id);
            },
        );

        assert_eq!(
            ids,
            &[
                world.init_component::<TableStored>(),
                world.init_component::<SparseStored>(),
            ]
        );

        let e1 = world
            .spawn(FooBundle {
                x: TableStored("abc"),
                y: SparseStored(123),
            })
            .id();
        let e2 = world
            .spawn((TableStored("def"), SparseStored(456), A(1)))
            .id();
        assert_eq!(world.get::<TableStored>(e1).unwrap().0, "abc");
        assert_eq!(world.get::<SparseStored>(e1).unwrap().0, 123);
        assert_eq!(world.get::<TableStored>(e2).unwrap().0, "def");
        assert_eq!(world.get::<SparseStored>(e2).unwrap().0, 456);

        // test archetype get_mut()
        world.get_mut::<TableStored>(e1).unwrap().0 = "xyz";
        assert_eq!(world.get::<TableStored>(e1).unwrap().0, "xyz");

        // test sparse set get_mut()
        world.get_mut::<SparseStored>(e2).unwrap().0 = 42;
        assert_eq!(world.get::<SparseStored>(e2).unwrap().0, 42);

        assert_eq!(
            world.entity_mut(e1).remove::<FooBundle>().unwrap(),
            FooBundle {
                x: TableStored("xyz"),
                y: SparseStored(123),
            }
        );

        #[derive(Bundle, PartialEq, Debug)]
        struct NestedBundle {
            a: A,
            foo: FooBundle,
            b: B,
        }

        let mut ids = Vec::new();
        <NestedBundle as Bundle>::component_ids(
            &mut world.components,
            &mut world.storages,
            &mut |id| {
                ids.push(id);
            },
        );

        assert_eq!(
            ids,
            &[
                world.init_component::<A>(),
                world.init_component::<TableStored>(),
                world.init_component::<SparseStored>(),
                world.init_component::<B>(),
            ]
        );

        let e3 = world
            .spawn(NestedBundle {
                a: A(1),
                foo: FooBundle {
                    x: TableStored("ghi"),
                    y: SparseStored(789),
                },
                b: B(2),
            })
            .id();

        assert_eq!(world.get::<TableStored>(e3).unwrap().0, "ghi");
        assert_eq!(world.get::<SparseStored>(e3).unwrap().0, 789);
        assert_eq!(world.get::<A>(e3).unwrap().0, 1);
        assert_eq!(world.get::<B>(e3).unwrap().0, 2);
        assert_eq!(
            world.entity_mut(e3).remove::<NestedBundle>().unwrap(),
            NestedBundle {
                a: A(1),
                foo: FooBundle {
                    x: TableStored("ghi"),
                    y: SparseStored(789),
                },
                b: B(2),
            }
        );

        #[derive(Default, Component, PartialEq, Debug)]
        struct Ignored;

        #[derive(Bundle, PartialEq, Debug)]
        struct BundleWithIgnored {
            c: C,
            #[bundle(ignore)]
            ignored: Ignored,
        }

        let mut ids = Vec::new();
        <BundleWithIgnored as Bundle>::component_ids(
            &mut world.components,
            &mut world.storages,
            &mut |id| {
                ids.push(id);
            },
        );

        assert_eq!(ids, &[world.init_component::<C>(),]);

        let e4 = world
            .spawn(BundleWithIgnored {
                c: C,
                ignored: Ignored,
            })
            .id();

        assert_eq!(world.get::<C>(e4).unwrap(), &C);
        assert_eq!(world.get::<Ignored>(e4), None);

        assert_eq!(
            world.entity_mut(e4).remove::<BundleWithIgnored>().unwrap(),
            BundleWithIgnored {
                c: C,
                ignored: Ignored,
            }
        );
    }

    #[test]
    fn despawn_table_storage() {
        let mut world = World::new();
        let e = world.spawn((TableStored("abc"), A(123))).id();
        let f = world.spawn((TableStored("def"), A(456))).id();
        assert_eq!(world.entities.len(), 2);
        assert!(world.despawn(e));
        assert_eq!(world.entities.len(), 1);
        assert!(world.get::<TableStored>(e).is_none());
        assert!(world.get::<A>(e).is_none());
        assert_eq!(world.get::<TableStored>(f).unwrap().0, "def");
        assert_eq!(world.get::<A>(f).unwrap().0, 456);
    }

    #[test]
    fn despawn_mixed_storage() {
        let mut world = World::new();

        let e = world.spawn((TableStored("abc"), SparseStored(123))).id();
        let f = world.spawn((TableStored("def"), SparseStored(456))).id();
        assert_eq!(world.entities.len(), 2);
        assert!(world.despawn(e));
        assert_eq!(world.entities.len(), 1);
        assert!(world.get::<TableStored>(e).is_none());
        assert!(world.get::<SparseStored>(e).is_none());
        assert_eq!(world.get::<TableStored>(f).unwrap().0, "def");
        assert_eq!(world.get::<SparseStored>(f).unwrap().0, 456);
    }

    #[test]
    fn query_all() {
        let mut world = World::new();
        let e = world.spawn((TableStored("abc"), A(123))).id();
        let f = world.spawn((TableStored("def"), A(456))).id();

        let ents = world
            .query::<(Entity, &A, &TableStored)>()
            .iter(&world)
            .map(|(e, &i, &s)| (e, i, s))
            .collect::<Vec<_>>();
        assert_eq!(
            ents,
            &[
                (e, A(123), TableStored("abc")),
                (f, A(456), TableStored("def"))
            ]
        );
    }

    #[test]
    fn query_all_for_each() {
        let mut world = World::new();
        let e = world.spawn((TableStored("abc"), A(123))).id();
        let f = world.spawn((TableStored("def"), A(456))).id();

        let mut results = Vec::new();
        world
            .query::<(Entity, &A, &TableStored)>()
            .for_each(&world, |(e, &i, &s)| results.push((e, i, s)));
        assert_eq!(
            results,
            &[
                (e, A(123), TableStored("abc")),
                (f, A(456), TableStored("def"))
            ]
        );
    }

    #[test]
    fn query_single_component() {
        let mut world = World::new();
        let e = world.spawn((TableStored("abc"), A(123))).id();
        let f = world.spawn((TableStored("def"), A(456), B(1))).id();
        let ents = world
            .query::<(Entity, &A)>()
            .iter(&world)
            .map(|(e, &i)| (e, i))
            .collect::<Vec<_>>();
        assert_eq!(ents, &[(e, A(123)), (f, A(456))]);
    }

    #[test]
    fn stateful_query_handles_new_archetype() {
        let mut world = World::new();
        let e = world.spawn((TableStored("abc"), A(123))).id();
        let mut query = world.query::<(Entity, &A)>();

        let ents = query.iter(&world).map(|(e, &i)| (e, i)).collect::<Vec<_>>();
        assert_eq!(ents, &[(e, A(123))]);

        let f = world.spawn((TableStored("def"), A(456), B(1))).id();
        let ents = query.iter(&world).map(|(e, &i)| (e, i)).collect::<Vec<_>>();
        assert_eq!(ents, &[(e, A(123)), (f, A(456))]);
    }

    #[test]
    fn query_single_component_for_each() {
        let mut world = World::new();
        let e = world.spawn((TableStored("abc"), A(123))).id();
        let f = world.spawn((TableStored("def"), A(456), B(1))).id();
        let mut results = Vec::new();
        world
            .query::<(Entity, &A)>()
            .for_each(&world, |(e, &i)| results.push((e, i)));
        assert_eq!(results, &[(e, A(123)), (f, A(456))]);
    }

    #[test]
    fn par_for_each_dense() {
        ComputeTaskPool::init(TaskPool::default);
        let mut world = World::new();
        let e1 = world.spawn(A(1)).id();
        let e2 = world.spawn(A(2)).id();
        let e3 = world.spawn(A(3)).id();
        let e4 = world.spawn((A(4), B(1))).id();
        let e5 = world.spawn((A(5), B(1))).id();
        let results = Arc::new(Mutex::new(Vec::new()));
        world
            .query::<(Entity, &A)>()
            .par_iter(&world)
            .for_each(|(e, &A(i))| {
                results.lock().unwrap().push((e, i));
            });
        results.lock().unwrap().sort();
        assert_eq!(
            &*results.lock().unwrap(),
            &[(e1, 1), (e2, 2), (e3, 3), (e4, 4), (e5, 5)]
        );
    }

    #[test]
    fn par_for_each_sparse() {
        ComputeTaskPool::init(TaskPool::default);
        let mut world = World::new();
        let e1 = world.spawn(SparseStored(1)).id();
        let e2 = world.spawn(SparseStored(2)).id();
        let e3 = world.spawn(SparseStored(3)).id();
        let e4 = world.spawn((SparseStored(4), A(1))).id();
        let e5 = world.spawn((SparseStored(5), A(1))).id();
        let results = Arc::new(Mutex::new(Vec::new()));
        world
            .query::<(Entity, &SparseStored)>()
            .par_iter(&world)
            .for_each(|(e, &SparseStored(i))| results.lock().unwrap().push((e, i)));
        results.lock().unwrap().sort();
        assert_eq!(
            &*results.lock().unwrap(),
            &[(e1, 1), (e2, 2), (e3, 3), (e4, 4), (e5, 5)]
        );
    }

    #[test]
    fn query_missing_component() {
        let mut world = World::new();
        world.spawn((TableStored("abc"), A(123)));
        world.spawn((TableStored("def"), A(456)));
        assert!(world.query::<(&B, &A)>().iter(&world).next().is_none());
    }

    #[test]
    fn query_sparse_component() {
        let mut world = World::new();
        world.spawn((TableStored("abc"), A(123)));
        let f = world.spawn((TableStored("def"), A(456), B(1))).id();
        let ents = world
            .query::<(Entity, &B)>()
            .iter(&world)
            .map(|(e, &b)| (e, b))
            .collect::<Vec<_>>();
        assert_eq!(ents, &[(f, B(1))]);
    }

    #[test]
    fn query_filter_with() {
        let mut world = World::new();
        world.spawn((A(123), B(1)));
        world.spawn(A(456));
        let result = world
            .query_filtered::<&A, With<B>>()
            .iter(&world)
            .cloned()
            .collect::<Vec<_>>();
        assert_eq!(result, vec![A(123)]);
    }

    #[test]
    fn query_filter_with_for_each() {
        let mut world = World::new();
        world.spawn((A(123), B(1)));
        world.spawn(A(456));

        let mut results = Vec::new();
        world
            .query_filtered::<&A, With<B>>()
            .for_each(&world, |i| results.push(*i));
        assert_eq!(results, vec![A(123)]);
    }

    #[test]
    fn query_filter_with_sparse() {
        let mut world = World::new();

        world.spawn((A(123), SparseStored(321)));
        world.spawn(A(456));
        let result = world
            .query_filtered::<&A, With<SparseStored>>()
            .iter(&world)
            .cloned()
            .collect::<Vec<_>>();
        assert_eq!(result, vec![A(123)]);
    }

    #[test]
    fn query_filter_with_sparse_for_each() {
        let mut world = World::new();

        world.spawn((A(123), SparseStored(321)));
        world.spawn(A(456));
        let mut results = Vec::new();
        world
            .query_filtered::<&A, With<SparseStored>>()
            .for_each(&world, |i| results.push(*i));
        assert_eq!(results, vec![A(123)]);
    }

    #[test]
    fn query_filter_without() {
        let mut world = World::new();
        world.spawn((A(123), B(321)));
        world.spawn(A(456));
        let result = world
            .query_filtered::<&A, Without<B>>()
            .iter(&world)
            .cloned()
            .collect::<Vec<_>>();
        assert_eq!(result, vec![A(456)]);
    }

    #[test]
    fn query_optional_component_table() {
        let mut world = World::new();
        let e = world.spawn((TableStored("abc"), A(123))).id();
        let f = world.spawn((TableStored("def"), A(456), B(1))).id();
        // this should be skipped
        world.spawn(TableStored("abc"));
        let ents = world
            .query::<(Entity, Option<&B>, &A)>()
            .iter(&world)
            .map(|(e, b, &i)| (e, b.copied(), i))
            .collect::<Vec<_>>();
        assert_eq!(ents, &[(e, None, A(123)), (f, Some(B(1)), A(456))]);
    }

    #[test]
    fn query_optional_component_sparse() {
        let mut world = World::new();

        let e = world.spawn((TableStored("abc"), A(123))).id();
        let f = world
            .spawn((TableStored("def"), A(456), SparseStored(1)))
            .id();
        // this should be skipped
        // world.spawn(SparseStored(1));
        let ents = world
            .query::<(Entity, Option<&SparseStored>, &A)>()
            .iter(&world)
            .map(|(e, b, &i)| (e, b.copied(), i))
            .collect::<Vec<_>>();
        assert_eq!(
            ents,
            &[(e, None, A(123)), (f, Some(SparseStored(1)), A(456))]
        );
    }

    #[test]
    fn query_optional_component_sparse_no_match() {
        let mut world = World::new();

        let e = world.spawn((TableStored("abc"), A(123))).id();
        let f = world.spawn((TableStored("def"), A(456))).id();
        // // this should be skipped
        world.spawn(TableStored("abc"));
        let ents = world
            .query::<(Entity, Option<&SparseStored>, &A)>()
            .iter(&world)
            .map(|(e, b, &i)| (e, b.copied(), i))
            .collect::<Vec<_>>();
        assert_eq!(ents, &[(e, None, A(123)), (f, None, A(456))]);
    }

    #[test]
    fn add_remove_components() {
        let mut world = World::new();
        let e1 = world.spawn((A(1), B(3), TableStored("abc"))).id();
        let e2 = world.spawn((A(2), B(4), TableStored("xyz"))).id();

        assert_eq!(
            world
                .query::<(Entity, &A, &B)>()
                .iter(&world)
                .map(|(e, &i, &b)| (e, i, b))
                .collect::<Vec<_>>(),
            &[(e1, A(1), B(3)), (e2, A(2), B(4))]
        );

        assert_eq!(world.entity_mut(e1).remove::<A>(), Some(A(1)));
        assert_eq!(
            world
                .query::<(Entity, &A, &B)>()
                .iter(&world)
                .map(|(e, &i, &b)| (e, i, b))
                .collect::<Vec<_>>(),
            &[(e2, A(2), B(4))]
        );
        assert_eq!(
            world
                .query::<(Entity, &B, &TableStored)>()
                .iter(&world)
                .map(|(e, &B(b), &TableStored(s))| (e, b, s))
                .collect::<Vec<_>>(),
            &[(e2, 4, "xyz"), (e1, 3, "abc")]
        );
        world.entity_mut(e1).insert(A(43));
        assert_eq!(
            world
                .query::<(Entity, &A, &B)>()
                .iter(&world)
                .map(|(e, &i, &b)| (e, i, b))
                .collect::<Vec<_>>(),
            &[(e2, A(2), B(4)), (e1, A(43), B(3))]
        );
        world.entity_mut(e1).insert(C);
        assert_eq!(
            world
                .query::<(Entity, &C)>()
                .iter(&world)
                .map(|(e, &f)| (e, f))
                .collect::<Vec<_>>(),
            &[(e1, C)]
        );
    }

    #[test]
    fn table_add_remove_many() {
        let mut world = World::default();
        #[cfg(miri)]
        let (mut entities, to) = {
            let to = 10;
            (Vec::with_capacity(to), to)
        };
        #[cfg(not(miri))]
        let (mut entities, to) = {
            let to = 10_000;
            (Vec::with_capacity(to), to)
        };

        for _ in 0..to {
            entities.push(world.spawn(B(0)).id());
        }

        for (i, entity) in entities.iter().cloned().enumerate() {
            world.entity_mut(entity).insert(A(i));
        }

        for (i, entity) in entities.iter().cloned().enumerate() {
            assert_eq!(world.entity_mut(entity).remove::<A>(), Some(A(i)));
        }
    }

    #[test]
    fn sparse_set_add_remove_many() {
        let mut world = World::default();

        let mut entities = Vec::with_capacity(1000);
        for _ in 0..4 {
            entities.push(world.spawn(A(2)).id());
        }

        for (i, entity) in entities.iter().cloned().enumerate() {
            world.entity_mut(entity).insert(SparseStored(i as u32));
        }

        for (i, entity) in entities.iter().cloned().enumerate() {
            assert_eq!(
                world.entity_mut(entity).remove::<SparseStored>(),
                Some(SparseStored(i as u32))
            );
        }
    }

    #[test]
    fn remove_missing() {
        let mut world = World::new();
        let e = world.spawn((TableStored("abc"), A(123))).id();
        assert!(world.entity_mut(e).remove::<B>().is_none());
    }

    #[test]
    fn spawn_batch() {
        let mut world = World::new();
        world.spawn_batch((0..100).map(|x| (A(x), TableStored("abc"))));
        let values = world
            .query::<&A>()
            .iter(&world)
            .map(|v| v.0)
            .collect::<Vec<_>>();
        let expected = (0..100).collect::<Vec<_>>();
        assert_eq!(values, expected);
    }

    #[test]
    fn query_get() {
        let mut world = World::new();
        let a = world.spawn((TableStored("abc"), A(123))).id();
        let b = world.spawn((TableStored("def"), A(456))).id();
        let c = world.spawn((TableStored("ghi"), A(789), B(1))).id();

        let mut i32_query = world.query::<&A>();
        assert_eq!(i32_query.get(&world, a).unwrap().0, 123);
        assert_eq!(i32_query.get(&world, b).unwrap().0, 456);

        let mut i32_bool_query = world.query::<(&A, &B)>();
        assert!(i32_bool_query.get(&world, a).is_err());
        assert_eq!(i32_bool_query.get(&world, c).unwrap(), (&A(789), &B(1)));
        assert!(world.despawn(a));
        assert!(i32_query.get(&world, a).is_err());
    }

    #[test]
    fn query_get_works_across_sparse_removal() {
        // Regression test for: https://github.com/bevyengine/bevy/issues/6623
        let mut world = World::new();
        let a = world.spawn((TableStored("abc"), SparseStored(123))).id();
        let b = world.spawn((TableStored("def"), SparseStored(456))).id();
        let c = world
            .spawn((TableStored("ghi"), SparseStored(789), B(1)))
            .id();

        let mut query = world.query::<&TableStored>();
        assert_eq!(query.get(&world, a).unwrap(), &TableStored("abc"));
        assert_eq!(query.get(&world, b).unwrap(), &TableStored("def"));
        assert_eq!(query.get(&world, c).unwrap(), &TableStored("ghi"));

        world.entity_mut(b).remove::<SparseStored>();
        world.entity_mut(c).remove::<SparseStored>();

        assert_eq!(query.get(&world, a).unwrap(), &TableStored("abc"));
        assert_eq!(query.get(&world, b).unwrap(), &TableStored("def"));
        assert_eq!(query.get(&world, c).unwrap(), &TableStored("ghi"));
    }

    #[test]
    fn remove_tracking() {
        let mut world = World::new();

        let a = world.spawn((SparseStored(0), A(123))).id();
        let b = world.spawn((SparseStored(1), A(123))).id();

        world.entity_mut(a).despawn();
        assert_eq!(
            world.removed::<A>().collect::<Vec<_>>(),
            &[a],
            "despawning results in 'removed component' state for table components"
        );
        assert_eq!(
            world.removed::<SparseStored>().collect::<Vec<_>>(),
            &[a],
            "despawning results in 'removed component' state for sparse set components"
        );

        world.entity_mut(b).insert(B(1));
        assert_eq!(
            world.removed::<A>().collect::<Vec<_>>(),
            &[a],
            "archetype moves does not result in 'removed component' state"
        );

        world.entity_mut(b).remove::<A>();
        assert_eq!(
            world.removed::<A>().collect::<Vec<_>>(),
            &[a, b],
            "removing a component results in a 'removed component' state"
        );

        world.clear_trackers();
        assert_eq!(
            world.removed::<A>().collect::<Vec<_>>(),
            &[],
            "clearning trackers clears removals"
        );
        assert_eq!(
            world.removed::<SparseStored>().collect::<Vec<_>>(),
            &[],
            "clearning trackers clears removals"
        );
        assert_eq!(
            world.removed::<B>().collect::<Vec<_>>(),
            &[],
            "clearning trackers clears removals"
        );

        // TODO: uncomment when world.clear() is implemented
        // let c = world.spawn(("abc", 123)).id();
        // let d = world.spawn(("abc", 123)).id();
        // world.clear();
        // assert_eq!(
        //     world.removed::<i32>(),
        //     &[c, d],
        //     "world clears result in 'removed component' states"
        // );
        // assert_eq!(
        //     world.removed::<&'static str>(),
        //     &[c, d, b],
        //     "world clears result in 'removed component' states"
        // );
        // assert_eq!(
        //     world.removed::<f64>(),
        //     &[b],
        //     "world clears result in 'removed component' states"
        // );
    }

    #[test]
    fn added_tracking() {
        let mut world = World::new();
        let a = world.spawn(A(123)).id();

        assert_eq!(world.query::<&A>().iter(&world).count(), 1);
        assert_eq!(
            world.query_filtered::<(), Added<A>>().iter(&world).count(),
            1
        );
        assert_eq!(world.query::<&A>().iter(&world).count(), 1);
        assert_eq!(
            world.query_filtered::<(), Added<A>>().iter(&world).count(),
            1
        );
        assert!(world.query::<&A>().get(&world, a).is_ok());
        assert!(world
            .query_filtered::<(), Added<A>>()
            .get(&world, a)
            .is_ok());
        assert!(world.query::<&A>().get(&world, a).is_ok());
        assert!(world
            .query_filtered::<(), Added<A>>()
            .get(&world, a)
            .is_ok());

        world.clear_trackers();

        assert_eq!(world.query::<&A>().iter(&world).count(), 1);
        assert_eq!(
            world.query_filtered::<(), Added<A>>().iter(&world).count(),
            0
        );
        assert_eq!(world.query::<&A>().iter(&world).count(), 1);
        assert_eq!(
            world.query_filtered::<(), Added<A>>().iter(&world).count(),
            0
        );
        assert!(world.query::<&A>().get(&world, a).is_ok());
        assert!(world
            .query_filtered::<(), Added<A>>()
            .get(&world, a)
            .is_err());
        assert!(world.query::<&A>().get(&world, a).is_ok());
        assert!(world
            .query_filtered::<(), Added<A>>()
            .get(&world, a)
            .is_err());
    }

    #[test]
    fn added_queries() {
        let mut world = World::default();
        let e1 = world.spawn(A(0)).id();

        fn get_added<Com: Component>(world: &mut World) -> Vec<Entity> {
            world
                .query_filtered::<Entity, Added<Com>>()
                .iter(world)
                .collect::<Vec<Entity>>()
        }

        assert_eq!(get_added::<A>(&mut world), vec![e1]);
        world.entity_mut(e1).insert(B(0));
        assert_eq!(get_added::<A>(&mut world), vec![e1]);
        assert_eq!(get_added::<B>(&mut world), vec![e1]);

        world.clear_trackers();
        assert!(get_added::<A>(&mut world).is_empty());
        let e2 = world.spawn((A(1), B(1))).id();
        assert_eq!(get_added::<A>(&mut world), vec![e2]);
        assert_eq!(get_added::<B>(&mut world), vec![e2]);

        let added = world
            .query_filtered::<Entity, (Added<A>, Added<B>)>()
            .iter(&world)
            .collect::<Vec<Entity>>();
        assert_eq!(added, vec![e2]);
    }

    #[test]
    fn changed_trackers() {
        let mut world = World::default();
        let e1 = world.spawn((A(0), B(0))).id();
        let e2 = world.spawn((A(0), B(0))).id();
        let e3 = world.spawn((A(0), B(0))).id();
        world.spawn((A(0), B(0)));

        world.clear_trackers();

        for (i, mut a) in world.query::<&mut A>().iter_mut(&mut world).enumerate() {
            if i % 2 == 0 {
                a.0 += 1;
            }
        }

        fn get_filtered<F: ReadOnlyWorldQuery>(world: &mut World) -> Vec<Entity> {
            world
                .query_filtered::<Entity, F>()
                .iter(world)
                .collect::<Vec<Entity>>()
        }

        assert_eq!(get_filtered::<Changed<A>>(&mut world), vec![e1, e3]);

        // ensure changing an entity's archetypes also moves its changed state
        world.entity_mut(e1).insert(C);

        assert_eq!(get_filtered::<Changed<A>>(&mut world), vec![e3, e1], "changed entities list should not change (although the order will due to archetype moves)");

        // spawning a new A entity should not change existing changed state
        world.entity_mut(e1).insert((A(0), B(0)));
        assert_eq!(
            get_filtered::<Changed<A>>(&mut world),
            vec![e3, e1],
            "changed entities list should not change"
        );

        // removing an unchanged entity should not change changed state
        assert!(world.despawn(e2));
        assert_eq!(
            get_filtered::<Changed<A>>(&mut world),
            vec![e3, e1],
            "changed entities list should not change"
        );

        // removing a changed entity should remove it from enumeration
        assert!(world.despawn(e1));
        assert_eq!(
            get_filtered::<Changed<A>>(&mut world),
            vec![e3],
            "e1 should no longer be returned"
        );

        world.clear_trackers();

        assert!(get_filtered::<Changed<A>>(&mut world).is_empty());

        let e4 = world.spawn_empty().id();

        world.entity_mut(e4).insert(A(0));
        assert_eq!(get_filtered::<Changed<A>>(&mut world), vec![e4]);
        assert_eq!(get_filtered::<Added<A>>(&mut world), vec![e4]);

        world.entity_mut(e4).insert(A(1));
        assert_eq!(get_filtered::<Changed<A>>(&mut world), vec![e4]);

        world.clear_trackers();

        // ensure inserting multiple components set changed state for all components and set added
        // state for non existing components even when changing archetype.
        world.entity_mut(e4).insert((A(0), B(0)));

        assert!(get_filtered::<Added<A>>(&mut world).is_empty());
        assert_eq!(get_filtered::<Changed<A>>(&mut world), vec![e4]);
        assert_eq!(get_filtered::<Added<B>>(&mut world), vec![e4]);
        assert_eq!(get_filtered::<Changed<B>>(&mut world), vec![e4]);
    }

    #[test]
    fn changed_trackers_sparse() {
        let mut world = World::default();
        let e1 = world.spawn(SparseStored(0)).id();
        let e2 = world.spawn(SparseStored(0)).id();
        let e3 = world.spawn(SparseStored(0)).id();
        world.spawn(SparseStored(0));

        world.clear_trackers();

        for (i, mut a) in world
            .query::<&mut SparseStored>()
            .iter_mut(&mut world)
            .enumerate()
        {
            if i % 2 == 0 {
                a.0 += 1;
            }
        }

        fn get_filtered<F: ReadOnlyWorldQuery>(world: &mut World) -> Vec<Entity> {
            world
                .query_filtered::<Entity, F>()
                .iter(world)
                .collect::<Vec<Entity>>()
        }

        assert_eq!(
            get_filtered::<Changed<SparseStored>>(&mut world),
            vec![e1, e3]
        );

        // ensure changing an entity's archetypes also moves its changed state
        world.entity_mut(e1).insert(C);

        assert_eq!(get_filtered::<Changed<SparseStored>>(&mut world), vec![e3, e1], "changed entities list should not change (although the order will due to archetype moves)");

        // spawning a new SparseStored entity should not change existing changed state
        world.entity_mut(e1).insert(SparseStored(0));
        assert_eq!(
            get_filtered::<Changed<SparseStored>>(&mut world),
            vec![e3, e1],
            "changed entities list should not change"
        );

        // removing an unchanged entity should not change changed state
        assert!(world.despawn(e2));
        assert_eq!(
            get_filtered::<Changed<SparseStored>>(&mut world),
            vec![e3, e1],
            "changed entities list should not change"
        );

        // removing a changed entity should remove it from enumeration
        assert!(world.despawn(e1));
        assert_eq!(
            get_filtered::<Changed<SparseStored>>(&mut world),
            vec![e3],
            "e1 should no longer be returned"
        );

        world.clear_trackers();

        assert!(get_filtered::<Changed<SparseStored>>(&mut world).is_empty());

        let e4 = world.spawn_empty().id();

        world.entity_mut(e4).insert(SparseStored(0));
        assert_eq!(get_filtered::<Changed<SparseStored>>(&mut world), vec![e4]);
        assert_eq!(get_filtered::<Added<SparseStored>>(&mut world), vec![e4]);

        world.entity_mut(e4).insert(A(1));
        assert_eq!(get_filtered::<Changed<SparseStored>>(&mut world), vec![e4]);

        world.clear_trackers();

        // ensure inserting multiple components set changed state for all components and set added
        // state for non existing components even when changing archetype.
        world.entity_mut(e4).insert(SparseStored(0));

        assert!(get_filtered::<Added<SparseStored>>(&mut world).is_empty());
        assert_eq!(get_filtered::<Changed<SparseStored>>(&mut world), vec![e4]);
    }

    #[test]
    fn empty_spawn() {
        let mut world = World::default();
        let e = world.spawn_empty().id();
        let mut e_mut = world.entity_mut(e);
        e_mut.insert(A(0));
        assert_eq!(e_mut.get::<A>().unwrap(), &A(0));
    }

    #[test]
    fn reserve_and_spawn() {
        let mut world = World::default();
        let e = world.entities().reserve_entity();
        world.flush();
        let mut e_mut = world.entity_mut(e);
        e_mut.insert(A(0));
        assert_eq!(e_mut.get::<A>().unwrap(), &A(0));
    }

    #[test]
    fn changed_query() {
        let mut world = World::default();
        let e1 = world.spawn((A(0), B(0))).id();

        fn get_changed(world: &mut World) -> Vec<Entity> {
            world
                .query_filtered::<Entity, Changed<A>>()
                .iter(world)
                .collect::<Vec<Entity>>()
        }
        assert_eq!(get_changed(&mut world), vec![e1]);
        world.clear_trackers();
        assert_eq!(get_changed(&mut world), vec![]);
        *world.get_mut(e1).unwrap() = A(1);
        assert_eq!(get_changed(&mut world), vec![e1]);
    }

    #[test]
    fn resource() {
        use crate::system::Resource;

        #[derive(Resource, PartialEq, Debug)]
        struct Num(i32);

        #[derive(Resource, PartialEq, Debug)]
        struct BigNum(u64);

        let mut world = World::default();
        assert!(world.get_resource::<Num>().is_none());
        assert!(!world.contains_resource::<Num>());
        assert!(!world.is_resource_added::<Num>());
        assert!(!world.is_resource_changed::<Num>());

        world.insert_resource(Num(123));
        let resource_id = world
            .components()
            .get_resource_id(TypeId::of::<Num>())
            .unwrap();
        let archetype_component_id = world.storages().resources.get(resource_id).unwrap().id();

        assert_eq!(world.resource::<Num>().0, 123);
        assert!(world.contains_resource::<Num>());
        assert!(world.is_resource_added::<Num>());
        assert!(world.is_resource_changed::<Num>());

        world.insert_resource(BigNum(456));
        assert_eq!(world.resource::<BigNum>().0, 456u64);

        world.insert_resource(BigNum(789));
        assert_eq!(world.resource::<BigNum>().0, 789);

        {
            let mut value = world.resource_mut::<BigNum>();
            assert_eq!(value.0, 789);
            value.0 = 10;
        }

        assert_eq!(
            world.resource::<BigNum>().0,
            10,
            "resource changes are preserved"
        );

        assert_eq!(
            world.remove_resource::<BigNum>(),
            Some(BigNum(10)),
            "removed resource has the correct value"
        );
        assert_eq!(
            world.get_resource::<BigNum>(),
            None,
            "removed resource no longer exists"
        );
        assert_eq!(
            world.remove_resource::<BigNum>(),
            None,
            "double remove returns nothing"
        );

        world.insert_resource(BigNum(1));
        assert_eq!(
            world.get_resource::<BigNum>(),
            Some(&BigNum(1)),
            "re-inserting resources works"
        );

        assert_eq!(
            world.get_resource::<Num>(),
            Some(&Num(123)),
            "other resources are unaffected"
        );

        let current_resource_id = world
            .components()
            .get_resource_id(TypeId::of::<Num>())
            .unwrap();
        assert_eq!(
            resource_id, current_resource_id,
            "resource id does not change after removing / re-adding"
        );

        let current_archetype_component_id =
            world.storages().resources.get(resource_id).unwrap().id();

        assert_eq!(
            archetype_component_id, current_archetype_component_id,
            "resource archetype component id does not change after removing / re-adding"
        );
    }

    #[test]
    fn remove_intersection() {
        let mut world = World::default();
        let e1 = world.spawn((A(1), B(1), TableStored("a"))).id();

        let mut e = world.entity_mut(e1);
        assert_eq!(e.get::<TableStored>(), Some(&TableStored("a")));
        assert_eq!(e.get::<A>(), Some(&A(1)));
        assert_eq!(e.get::<B>(), Some(&B(1)));
        assert_eq!(
            e.get::<C>(),
            None,
            "C is not in the entity, so it should not exist"
        );

        e.remove_intersection::<(A, B, C)>();
        assert_eq!(
            e.get::<TableStored>(),
            Some(&TableStored("a")),
            "TableStored is not in the removed bundle, so it should exist"
        );
        assert_eq!(
            e.get::<A>(),
            None,
            "Num is in the removed bundle, so it should not exist"
        );
        assert_eq!(
            e.get::<B>(),
            None,
            "f64 is in the removed bundle, so it should not exist"
        );
        assert_eq!(
            e.get::<C>(),
            None,
            "usize is in the removed bundle, so it should not exist"
        );
    }

    #[test]
    fn remove() {
        let mut world = World::default();
        world.spawn((A(1), B(1), TableStored("1")));
        let e2 = world.spawn((A(2), B(2), TableStored("2"))).id();
        world.spawn((A(3), B(3), TableStored("3")));

        let mut query = world.query::<(&B, &TableStored)>();
        let results = query
            .iter(&world)
            .map(|(a, b)| (a.0, b.0))
            .collect::<Vec<_>>();
        assert_eq!(results, vec![(1, "1"), (2, "2"), (3, "3"),]);

        let removed_bundle = world.entity_mut(e2).remove::<(B, TableStored)>().unwrap();
        assert_eq!(removed_bundle, (B(2), TableStored("2")));

        let results = query
            .iter(&world)
            .map(|(a, b)| (a.0, b.0))
            .collect::<Vec<_>>();
        assert_eq!(results, vec![(1, "1"), (3, "3"),]);

        let mut a_query = world.query::<&A>();
        let results = a_query.iter(&world).map(|a| a.0).collect::<Vec<_>>();
        assert_eq!(results, vec![1, 3, 2]);

        let entity_ref = world.entity(e2);
        assert_eq!(
            entity_ref.get::<A>(),
            Some(&A(2)),
            "A is not in the removed bundle, so it should exist"
        );
        assert_eq!(
            entity_ref.get::<B>(),
            None,
            "B is in the removed bundle, so it should not exist"
        );
        assert_eq!(
            entity_ref.get::<TableStored>(),
            None,
            "TableStored is in the removed bundle, so it should not exist"
        );
    }

    #[test]
    fn non_send_resource() {
        let mut world = World::default();
        world.insert_non_send_resource(123i32);
        world.insert_non_send_resource(456i64);
        assert_eq!(*world.non_send_resource::<i32>(), 123);
        assert_eq!(*world.non_send_resource_mut::<i64>(), 456);
    }

    #[test]
    fn non_send_resource_points_to_distinct_data() {
        let mut world = World::default();
        world.insert_resource(A(123));
        world.insert_non_send_resource(A(456));
        assert_eq!(*world.resource::<A>(), A(123));
        assert_eq!(*world.non_send_resource::<A>(), A(456));
    }

    #[test]
    #[should_panic]
    fn non_send_resource_panic() {
        let mut world = World::default();
        world.insert_non_send_resource(0i32);
        std::thread::spawn(move || {
            let _ = world.non_send_resource_mut::<i32>();
        })
        .join()
        .unwrap();
    }

    #[test]
    fn trackers_query() {
        let mut world = World::default();
        let e1 = world.spawn((A(0), B(0))).id();
        world.spawn(B(0));

        let mut trackers_query = world.query::<Option<ChangeTrackers<A>>>();
        let trackers = trackers_query.iter(&world).collect::<Vec<_>>();
        let a_trackers = trackers[0].as_ref().unwrap();
        assert!(trackers[1].is_none());
        assert!(a_trackers.is_added());
        assert!(a_trackers.is_changed());
        world.clear_trackers();
        let trackers = trackers_query.iter(&world).collect::<Vec<_>>();
        let a_trackers = trackers[0].as_ref().unwrap();
        assert!(!a_trackers.is_added());
        assert!(!a_trackers.is_changed());
        *world.get_mut(e1).unwrap() = A(1);
        let trackers = trackers_query.iter(&world).collect::<Vec<_>>();
        let a_trackers = trackers[0].as_ref().unwrap();
        assert!(!a_trackers.is_added());
        assert!(a_trackers.is_changed());
    }

    #[test]
    fn exact_size_query() {
        let mut world = World::default();
        world.spawn((A(0), B(0)));
        world.spawn((A(0), B(0)));
        world.spawn((A(0), B(0), C));
        world.spawn(C);

        let mut query = world.query::<(&A, &B)>();
        assert_eq!(query.iter(&world).len(), 3);
    }

    #[test]
    #[should_panic]
    fn duplicate_components_panic() {
        let mut world = World::new();
        world.spawn((A(1), A(2)));
    }

    #[test]
    #[should_panic]
    fn ref_and_mut_query_panic() {
        let mut world = World::new();
        world.query::<(&A, &mut A)>();
    }

    #[test]
    #[should_panic]
    fn mut_and_ref_query_panic() {
        let mut world = World::new();
        world.query::<(&mut A, &A)>();
    }

    #[test]
    #[should_panic]
    fn mut_and_mut_query_panic() {
        let mut world = World::new();
        world.query::<(&mut A, &mut A)>();
    }

    #[test]
    #[should_panic]
    fn multiple_worlds_same_query_iter() {
        let mut world_a = World::new();
        let world_b = World::new();
        let mut query = world_a.query::<&A>();
        query.iter(&world_a);
        query.iter(&world_b);
    }

    #[test]
    fn query_filters_dont_collide_with_fetches() {
        let mut world = World::new();
        world.query_filtered::<&mut A, Changed<A>>();
    }

    #[test]
    fn filtered_query_access() {
        let mut world = World::new();
        let query = world.query_filtered::<&mut A, Changed<B>>();

        let mut expected = FilteredAccess::<ComponentId>::default();
        let a_id = world.components.get_id(TypeId::of::<A>()).unwrap();
        let b_id = world.components.get_id(TypeId::of::<B>()).unwrap();
        expected.add_write(a_id);
        expected.add_read(b_id);
        assert!(
            query.component_access.eq(&expected),
            "ComponentId access from query fetch and query filter should be combined"
        );
    }

    #[test]
    #[should_panic]
    fn multiple_worlds_same_query_get() {
        let mut world_a = World::new();
        let world_b = World::new();
        let mut query = world_a.query::<&A>();
        let _ = query.get(&world_a, Entity::from_raw(0));
        let _ = query.get(&world_b, Entity::from_raw(0));
    }

    #[test]
    #[should_panic]
    fn multiple_worlds_same_query_for_each() {
        let mut world_a = World::new();
        let world_b = World::new();
        let mut query = world_a.query::<&A>();
        query.for_each(&world_a, |_| {});
        query.for_each(&world_b, |_| {});
    }

    #[test]
    fn resource_scope() {
        let mut world = World::default();
        world.insert_resource(A(0));
        world.resource_scope(|world: &mut World, mut value: Mut<A>| {
            value.0 += 1;
            assert!(!world.contains_resource::<A>());
        });
        assert_eq!(world.resource::<A>().0, 1);
    }

    #[test]
    #[should_panic(
        expected = "Attempted to access or drop non-send resource bevy_ecs::tests::NonSendA from thread"
    )]
    fn non_send_resource_drop_from_different_thread() {
        let mut world = World::default();
        world.insert_non_send_resource(NonSendA::default());

        let thread = std::thread::spawn(move || {
            // Dropping the non-send resource on a different thread
            // Should result in a panic
            drop(world);
        });

        if let Err(err) = thread.join() {
            std::panic::resume_unwind(err);
        }
    }

    #[test]
    fn non_send_resource_drop_from_same_thread() {
        let mut world = World::default();
        world.insert_non_send_resource(NonSendA::default());
        drop(world);
    }

    #[test]
    fn insert_overwrite_drop() {
        let (dropck1, dropped1) = DropCk::new_pair();
        let (dropck2, dropped2) = DropCk::new_pair();
        let mut world = World::default();
        world.spawn(dropck1).insert(dropck2);
        assert_eq!(dropped1.load(Ordering::Relaxed), 1);
        assert_eq!(dropped2.load(Ordering::Relaxed), 0);
        drop(world);
        assert_eq!(dropped1.load(Ordering::Relaxed), 1);
        assert_eq!(dropped2.load(Ordering::Relaxed), 1);
    }

    #[test]
    fn insert_overwrite_drop_sparse() {
        let (dropck1, dropped1) = DropCk::new_pair();
        let (dropck2, dropped2) = DropCk::new_pair();
        let mut world = World::default();

        world
            .spawn(DropCkSparse(dropck1))
            .insert(DropCkSparse(dropck2));
        assert_eq!(dropped1.load(Ordering::Relaxed), 1);
        assert_eq!(dropped2.load(Ordering::Relaxed), 0);
        drop(world);
        assert_eq!(dropped1.load(Ordering::Relaxed), 1);
        assert_eq!(dropped2.load(Ordering::Relaxed), 1);
    }

    #[test]
    fn clear_entities() {
        let mut world = World::default();

        world.insert_resource(A(0));
        world.spawn(A(1));
        world.spawn(SparseStored(1));

        let mut q1 = world.query::<&A>();
        let mut q2 = world.query::<&SparseStored>();

        assert_eq!(q1.iter(&world).len(), 1);
        assert_eq!(q2.iter(&world).len(), 1);
        assert_eq!(world.entities().len(), 2);

        world.clear_entities();

        assert_eq!(
            q1.iter(&world).len(),
            0,
            "world should not contain table components"
        );
        assert_eq!(
            q2.iter(&world).len(),
            0,
            "world should not contain sparse set components"
        );
        assert_eq!(
            world.entities().len(),
            0,
            "world should not have any entities"
        );
        assert_eq!(
            world.resource::<A>().0,
            0,
            "world should still contain resources"
        );
    }

    #[test]
    fn test_is_archetypal_size_hints() {
        let mut world = World::default();
        macro_rules! query_min_size {
            ($query:ty, $filter:ty) => {
                world
                    .query_filtered::<$query, $filter>()
                    .iter(&world)
                    .size_hint()
                    .0
            };
        }

        world.spawn((A(1), B(1), C));
        world.spawn((A(1), C));
        world.spawn((A(1), B(1)));
        world.spawn((B(1), C));
        world.spawn(A(1));
        world.spawn(C);
        assert_eq!(2, query_min_size![(), (With<A>, Without<B>)],);
        assert_eq!(3, query_min_size![&B, Or<(With<A>, With<C>)>],);
        assert_eq!(1, query_min_size![&B, (With<A>, With<C>)],);
        assert_eq!(1, query_min_size![(&A, &B), With<C>],);
        assert_eq!(4, query_min_size![&A, ()], "Simple Archetypal");
        assert_eq!(4, query_min_size![ChangeTrackers<A>, ()],);
        // All the following should set minimum size to 0, as it's impossible to predict
        // how many entities the filters will trim.
        assert_eq!(0, query_min_size![(), Added<A>], "Simple Added");
        assert_eq!(0, query_min_size![(), Changed<A>], "Simple Changed");
        assert_eq!(0, query_min_size![(&A, &B), Changed<A>],);
        assert_eq!(0, query_min_size![&A, (Changed<A>, With<B>)],);
        assert_eq!(0, query_min_size![(&A, &B), Or<(Changed<A>, Changed<B>)>],);
    }

    #[test]
    fn reserve_entities_across_worlds() {
        let mut world_a = World::default();
        let mut world_b = World::default();

        let e1 = world_a.spawn(A(1)).id();
        let e2 = world_a.spawn(A(2)).id();
        let e3 = world_a.entities().reserve_entity();
        world_a.flush();

        let world_a_max_entities = world_a.entities().len();
        world_b.entities.reserve_entities(world_a_max_entities);
        world_b.entities.flush_as_invalid();

        let e4 = world_b.spawn(A(4)).id();
        assert_eq!(
            e4,
            Entity::new(3, 0),
            "new entity is created immediately after world_a's max entity"
        );
        assert!(world_b.get::<A>(e1).is_none());
        assert!(world_b.get_entity(e1).is_none());

        assert!(world_b.get::<A>(e2).is_none());
        assert!(world_b.get_entity(e2).is_none());

        assert!(world_b.get::<A>(e3).is_none());
        assert!(world_b.get_entity(e3).is_none());

        world_b.get_or_spawn(e1).unwrap().insert(B(1));
        assert_eq!(
            world_b.get::<B>(e1),
            Some(&B(1)),
            "spawning into 'world_a' entities works"
        );

        world_b.get_or_spawn(e4).unwrap().insert(B(4));
        assert_eq!(
            world_b.get::<B>(e4),
            Some(&B(4)),
            "spawning into existing `world_b` entities works"
        );
        assert_eq!(
            world_b.get::<A>(e4),
            Some(&A(4)),
            "spawning into existing `world_b` entities works"
        );

        let e4_mismatched_generation = Entity::new(3, 1);
        assert!(
            world_b.get_or_spawn(e4_mismatched_generation).is_none(),
            "attempting to spawn on top of an entity with a mismatched entity generation fails"
        );
        assert_eq!(
            world_b.get::<B>(e4),
            Some(&B(4)),
            "failed mismatched spawn doesn't change existing entity"
        );
        assert_eq!(
            world_b.get::<A>(e4),
            Some(&A(4)),
            "failed mismatched spawn doesn't change existing entity"
        );

        let high_non_existent_entity = Entity::new(6, 0);
        world_b
            .get_or_spawn(high_non_existent_entity)
            .unwrap()
            .insert(B(10));
        assert_eq!(
            world_b.get::<B>(high_non_existent_entity),
            Some(&B(10)),
            "inserting into newly allocated high / non-continuous entity id works"
        );

        let high_non_existent_but_reserved_entity = Entity::new(5, 0);
        assert!(
            world_b.get_entity(high_non_existent_but_reserved_entity).is_none(),
            "entities between high-newly allocated entity and continuous block of existing entities don't exist"
        );

        let reserved_entities = vec![
            world_b.entities().reserve_entity(),
            world_b.entities().reserve_entity(),
            world_b.entities().reserve_entity(),
            world_b.entities().reserve_entity(),
        ];

        assert_eq!(
            reserved_entities,
            vec![
                Entity::new(5, 0),
                Entity::new(4, 0),
                Entity::new(7, 0),
                Entity::new(8, 0),
            ],
            "space between original entities and high entities is used for new entity ids"
        );
    }

    #[test]
    fn insert_or_spawn_batch() {
        let mut world = World::default();
        let e0 = world.spawn(A(0)).id();
        let e1 = Entity::from_raw(1);

        let values = vec![(e0, (B(0), C)), (e1, (B(1), C))];

        world.insert_or_spawn_batch(values).unwrap();

        assert_eq!(
            world.get::<A>(e0),
            Some(&A(0)),
            "existing component was preserved"
        );
        assert_eq!(
            world.get::<B>(e0),
            Some(&B(0)),
            "pre-existing entity received correct B component"
        );
        assert_eq!(
            world.get::<B>(e1),
            Some(&B(1)),
            "new entity was spawned and received correct B component"
        );
        assert_eq!(
            world.get::<C>(e0),
            Some(&C),
            "pre-existing entity received C component"
        );
        assert_eq!(
            world.get::<C>(e1),
            Some(&C),
            "new entity was spawned and received C component"
        );
    }

    #[test]
    fn insert_or_spawn_batch_invalid() {
        let mut world = World::default();
        let e0 = world.spawn(A(0)).id();
        let e1 = Entity::from_raw(1);
        let e2 = world.spawn_empty().id();
        let invalid_e2 = Entity::new(e2.index(), 1);

        let values = vec![(e0, (B(0), C)), (e1, (B(1), C)), (invalid_e2, (B(2), C))];

        let result = world.insert_or_spawn_batch(values);

        assert_eq!(
            result,
            Err(vec![invalid_e2]),
            "e2 failed to be spawned or inserted into"
        );

        assert_eq!(
            world.get::<A>(e0),
            Some(&A(0)),
            "existing component was preserved"
        );
        assert_eq!(
            world.get::<B>(e0),
            Some(&B(0)),
            "pre-existing entity received correct B component"
        );
        assert_eq!(
            world.get::<B>(e1),
            Some(&B(1)),
            "new entity was spawned and received correct B component"
        );
        assert_eq!(
            world.get::<C>(e0),
            Some(&C),
            "pre-existing entity received C component"
        );
        assert_eq!(
            world.get::<C>(e1),
            Some(&C),
            "new entity was spawned and received C component"
        );
    }
}<|MERGE_RESOLUTION|>--- conflicted
+++ resolved
@@ -13,11 +13,7 @@
 pub mod query;
 #[cfg(feature = "bevy_reflect")]
 pub mod reflect;
-<<<<<<< HEAD
-=======
 pub mod removal_detection;
-pub mod schedule;
->>>>>>> e1b0bbf5
 pub mod schedule_v3;
 pub mod storage;
 pub mod system;
@@ -38,17 +34,11 @@
         entity::Entity,
         event::{Event, EventReader, EventWriter, Events},
         query::{Added, AnyOf, ChangeTrackers, Changed, Or, QueryState, With, Without},
-<<<<<<< HEAD
+        removal_detection::RemovedComponents,
         schedule_v3::{
             apply_state_transition, apply_system_buffers, common_conditions::*, IntoSystemConfig,
             IntoSystemConfigs, IntoSystemSet, IntoSystemSetConfig, IntoSystemSetConfigs, NextState,
             OnEnter, OnExit, OnUpdate, Schedule, Schedules, State, States, SystemSet,
-=======
-        removal_detection::RemovedComponents,
-        schedule::{
-            IntoSystemDescriptor, RunCriteria, RunCriteriaDescriptorCoercion, RunCriteriaLabel,
-            Schedule, Stage, StageLabel, State, SystemLabel, SystemSet, SystemStage,
->>>>>>> e1b0bbf5
         },
         system::{
             adapter as system_adapter,
