mod command_queue;
mod parallel_scope;

use crate::{
    bundle::Bundle,
    component::Component,
    entity::{Entities, Entity},
    schedule::SystemLabel,
    system::{Callback, IntoSystem, RunSystemCommand, RunSystemsByLabelCommand},
    world::{FromWorld, World},
};
use bevy_utils::tracing::{error, info, warn};
pub use command_queue::CommandQueue;
pub use parallel_scope::*;
use std::marker::PhantomData;

use super::Resource;

/// A [`World`] mutation.
///
/// Should be used with [`Commands::add`].
///
/// # Usage
///
/// ```
/// # use bevy_ecs::prelude::*;
/// # use bevy_ecs::system::Command;
/// // Our world resource
/// #[derive(Default)]
/// struct Counter(u64);
///
/// // Our custom command
/// struct AddToCounter(u64);
///
/// impl Command for AddToCounter {
///     fn write(self, world: &mut World) {
///         let mut counter = world.get_resource_or_insert_with(Counter::default);
///         counter.0 += self.0;
///     }
/// }
///
/// fn some_system(mut commands: Commands) {
///     commands.add(AddToCounter(42));
/// }
/// ```
pub trait Command: Send + Sync + 'static {
    fn write(self, world: &mut World);
}

/// A queue of [commands](Command) that get executed at the end of the stage of the system that called them.
///
/// Commands are executed one at a time in an exclusive fashion.
///
/// Each command can be used to modify the [`World`] in arbitrary ways:
/// * spawning or despawning entities
/// * inserting components on new or existing entities
/// * inserting resources
/// * etc.
///
/// # Usage
///
/// Add `mut commands: Commands` as a function argument to your system to get a copy of this struct that will be applied at the end of the current stage.
/// Commands are almost always used as a [`SystemParam`](crate::system::SystemParam).
///
/// ```
/// # use bevy_ecs::prelude::*;
/// #
/// fn my_system(mut commands: Commands) {
///    // ...
/// }
/// # bevy_ecs::system::assert_is_system(my_system);
/// ```
///
/// # Implementing
///
/// Each built-in command is implemented as a separate method, e.g. [`spawn`](#method.spawn).
/// In addition to the pre-defined command methods, you can add commands with any arbitrary
/// behavior using [`Commands::add`](#method.add), which accepts any type implementing [`Command`].
///
/// Since closures and other functions implement this trait automatically, this allows one-shot,
/// anonymous custom commands.
///
/// ```
/// # use bevy_ecs::prelude::*;
/// # fn foo(mut commands: Commands) {
/// // NOTE: type inference fails here, so annotations are required on the closure.
/// commands.add(|w: &mut World| {
///     // Mutate the world however you want...
///     # todo!();
/// });
/// # }
/// ```
pub struct Commands<'w, 's> {
    queue: &'s mut CommandQueue,
    entities: &'w Entities,
}

impl<'w, 's> Commands<'w, 's> {
    /// Create a new `Commands` from a queue and a world.
    pub fn new(queue: &'s mut CommandQueue, world: &'w World) -> Self {
        Self {
            queue,
            entities: world.entities(),
        }
    }

    /// Create a new `Commands` from a queue and an [`Entities`] reference.
    pub fn new_from_entities(queue: &'s mut CommandQueue, entities: &'w Entities) -> Self {
        Self { queue, entities }
    }

    /// Creates a new empty [`Entity`] and returns an [`EntityCommands`] builder for it.
    ///
    /// To directly spawn an entity with a [`Bundle`] included, you can use
    /// [`spawn_bundle`](Self::spawn_bundle) instead of `.spawn().insert_bundle()`.
    ///
    /// See [`World::spawn`] for more details.
    ///
    /// # Example
    ///
    /// ```
    /// # use bevy_ecs::prelude::*;
    ///
    /// #[derive(Component)]
    /// struct Label(&'static str);
    /// #[derive(Component)]
    /// struct Strength(u32);
    /// #[derive(Component)]
    /// struct Agility(u32);
    ///
    /// fn example_system(mut commands: Commands) {
    ///     // Create a new empty entity and retrieve its id.
    ///     let empty_entity = commands.spawn().id();
    ///
    ///     // Create another empty entity, then add some component to it
    ///     commands.spawn()
    ///         // adds a new component bundle to the entity
    ///         .insert_bundle((Strength(1), Agility(2)))
    ///         // adds a single component to the entity
    ///         .insert(Label("hello world"));
    /// }
    /// # bevy_ecs::system::assert_is_system(example_system);
    /// ```
    pub fn spawn<'a>(&'a mut self) -> EntityCommands<'w, 's, 'a> {
        let entity = self.entities.reserve_entity();
        EntityCommands {
            entity,
            commands: self,
        }
    }

    /// Returns an [`EntityCommands`] for the given `entity` (if it exists) or spawns one if it
    /// doesn't exist. This will return [`None`] if the `entity` exists with a different generation.
    ///
    /// # Note
    /// Spawning a specific `entity` value is rarely the right choice. Most apps should favor
    /// [`Commands::spawn`]. This method should generally only be used for sharing entities across
    /// apps, and only when they have a scheme worked out to share an ID space (which doesn't happen
    /// by default).
    pub fn get_or_spawn<'a>(&'a mut self, entity: Entity) -> EntityCommands<'w, 's, 'a> {
        self.add(GetOrSpawn { entity });
        EntityCommands {
            entity,
            commands: self,
        }
    }

    /// Creates a new entity with the components contained in `bundle`.
    ///
    /// This returns an [`EntityCommands`] builder, which enables inserting more components and
    /// bundles using a "builder pattern".
    ///
    /// Note that `bundle` is a [`Bundle`], which is a collection of components. [`Bundle`] is
    /// automatically implemented for tuples of components. You can also create your own bundle
    /// types by deriving [`derive@Bundle`].
    ///
    /// # Example
    ///
    /// ```
    /// use bevy_ecs::prelude::*;
    ///
    /// #[derive(Component)]
    /// struct Component1;
    /// #[derive(Component)]
    /// struct Component2;
    /// #[derive(Component)]
    /// struct Label(&'static str);
    /// #[derive(Component)]
    /// struct Strength(u32);
    /// #[derive(Component)]
    /// struct Agility(u32);
    ///
    /// #[derive(Bundle)]
    /// struct ExampleBundle {
    ///     a: Component1,
    ///     b: Component2,
    /// }
    ///
    /// fn example_system(mut commands: Commands) {
    ///     // Create a new entity with a component bundle.
    ///     commands.spawn_bundle(ExampleBundle {
    ///         a: Component1,
    ///         b: Component2,
    ///     });
    ///
    ///     commands
    ///         // Create a new entity with two components using a "tuple bundle".
    ///         .spawn_bundle((Component1, Component2))
    ///         // spawn_bundle returns a builder, so you can insert more bundles like this:
    ///         .insert_bundle((Strength(1), Agility(2)))
    ///         // or insert single components like this:
    ///         .insert(Label("hello world"));
    /// }
    /// # bevy_ecs::system::assert_is_system(example_system);
    /// ```
    pub fn spawn_bundle<'a, T: Bundle>(&'a mut self, bundle: T) -> EntityCommands<'w, 's, 'a> {
        let mut e = self.spawn();
        e.insert_bundle(bundle);
        e
    }

    /// Returns an [`EntityCommands`] builder for the requested [`Entity`].
    ///
    /// # Example
    ///
    /// ```
    /// use bevy_ecs::prelude::*;
    ///
    /// #[derive(Component)]
    /// struct Label(&'static str);
    /// #[derive(Component)]
    /// struct Strength(u32);
    /// #[derive(Component)]
    /// struct Agility(u32);

    /// fn example_system(mut commands: Commands) {
    ///     // Create a new, empty entity
    ///     let entity = commands.spawn().id();
    ///
    ///     commands.entity(entity)
    ///         // adds a new component bundle to the entity
    ///         .insert_bundle((Strength(1), Agility(2)))
    ///         // adds a single component to the entity
    ///         .insert(Label("hello world"));
    /// }
    /// # bevy_ecs::system::assert_is_system(example_system);
    /// ```
    #[track_caller]
    pub fn entity<'a>(&'a mut self, entity: Entity) -> EntityCommands<'w, 's, 'a> {
        assert!(
            self.entities.contains(entity),
            "Attempting to create an EntityCommands for entity {:?}, which doesn't exist.",
            entity
        );
        EntityCommands {
            entity,
            commands: self,
        }
    }

    /// Spawns entities to the [`World`] according to the given iterator (or a type that can
    /// be converted to it).
    ///
    /// The end result of this command is equivalent to iterating `bundles_iter` and calling
    /// [`spawn`](Self::spawn) on each bundle, but it is more performant due to memory
    /// pre-allocation.
    ///
    /// # Example
    ///
    /// ```
    /// # use bevy_ecs::prelude::*;
    /// #
    /// # #[derive(Component)]
    /// # struct Name(String);
    /// # #[derive(Component)]
    /// # struct Score(u32);
    /// #
    /// # fn system(mut commands: Commands) {
    /// commands.spawn_batch(vec![
    ///     (
    ///         Name("Alice".to_string()),
    ///         Score(0),
    ///     ),
    ///     (
    ///         Name("Bob".to_string()),
    ///         Score(0),
    ///     ),
    /// ]);
    /// # }
    /// # bevy_ecs::system::assert_is_system(system);
    /// ```
    pub fn spawn_batch<I>(&mut self, bundles_iter: I)
    where
        I: IntoIterator + Send + Sync + 'static,
        I::Item: Bundle,
    {
        self.queue.push(SpawnBatch { bundles_iter });
    }

    /// For a given batch of ([Entity], [Bundle]) pairs, either spawns each [Entity] with the given
    /// bundle (if the entity does not exist), or inserts the [Bundle] (if the entity already exists).
    ///
    /// This is faster than doing equivalent operations one-by-one.
    ///
    /// # Note
    ///
    /// Spawning a specific `entity` value is rarely the right choice. Most apps should use [`Commands::spawn_batch`].
    /// This method should generally only be used for sharing entities across apps, and only when they have a scheme
    /// worked out to share an ID space (which doesn't happen by default).
    pub fn insert_or_spawn_batch<I, B>(&mut self, bundles_iter: I)
    where
        I: IntoIterator + Send + Sync + 'static,
        I::IntoIter: Iterator<Item = (Entity, B)>,
        B: Bundle,
    {
        self.queue.push(InsertOrSpawnBatch { bundles_iter });
    }

    /// Inserts a resource with standard starting values to the [`World`].
    ///
    /// If the resource already exists, nothing happens.
    ///
    /// The value given by the [`FromWorld::from_world`] method will be used.
    /// Note that any resource with the `Default` trait automatically implements `FromWorld`,
    /// and those default values will be here instead.
    ///
    /// See [`World::init_resource`] for more details.
    /// Note that commands do not take effect immediately.
    /// When possible, prefer the equivalent methods on `App` or `World`.
    ///
    /// # Example
    ///
    /// ```
    /// # use bevy_ecs::prelude::*;
    /// #
    /// # #[derive(Default)]
    /// # struct Scoreboard {
    /// #     current_score: u32,
    /// #     high_score: u32,
    /// # }
    /// #
    /// # fn initialise_scoreboard(mut commands: Commands) {
    /// commands.init_resource::<Scoreboard>();
    /// # }
    /// # bevy_ecs::system::assert_is_system(initialise_scoreboard);
    /// ```
    pub fn init_resource<R: Resource + FromWorld>(&mut self) {
        self.queue.push(InitResource::<R> {
            _phantom: PhantomData::<R>::default(),
        });
    }

    /// Inserts a resource to the [`World`], overwriting any previous value of the same type.
    ///
    /// See [`World::insert_resource`] for more details.
    /// Note that commands do not take effect immediately.
    /// When possible, prefer the equivalent methods on `App` or `World`.
    ///
    /// # Example
    ///
    /// ```
    /// # use bevy_ecs::prelude::*;
    /// #
    /// # struct Scoreboard {
    /// #     current_score: u32,
    /// #     high_score: u32,
    /// # }
    /// #
    /// # fn system(mut commands: Commands) {
    /// commands.insert_resource(Scoreboard {
    ///     current_score: 0,
    ///     high_score: 0,
    /// });
    /// # }
    /// # bevy_ecs::system::assert_is_system(system);
    /// ```
    pub fn insert_resource<R: Resource>(&mut self, resource: R) {
        self.queue.push(InsertResource { resource });
    }

    /// Removes a resource from the [`World`].
    ///
    /// See [`World::remove_resource`] for more details.
    ///
    /// # Example
    ///
    /// ```
    /// # use bevy_ecs::prelude::*;
    /// #
    /// # struct Scoreboard {
    /// #     current_score: u32,
    /// #     high_score: u32,
    /// # }
    /// #
    /// # fn system(mut commands: Commands) {
    /// commands.remove_resource::<Scoreboard>();
    /// # }
    /// # bevy_ecs::system::assert_is_system(system);
    /// ```
    pub fn remove_resource<R: Resource>(&mut self) {
        self.queue.push(RemoveResource::<R> {
            phantom: PhantomData,
        });
    }

<<<<<<< HEAD
    /// Runs the supplied system on the [`World`] a single time.
    ///
    /// Calls the method of the same name on [`SystemRegistry`](crate::system::SystemRegistry).
    pub fn run_system<
        Params: Send + Sync + 'static,
        S: IntoSystem<(), (), Params> + Send + Sync + 'static,
    >(
        &mut self,
        system: S,
    ) {
        self.queue.push(RunSystemCommand::new(system));
    }

    /// Runs the systems corresponding to the supplied [`SystemLabel`] on the [`World`] a single time.
    ///
    /// Calls the method of the same name on [`SystemRegistry`](crate::system::SystemRegistry).
    pub fn run_systems_by_label(&mut self, label: impl SystemLabel) {
        self.queue.push(RunSystemsByLabelCommand {
            callback: Callback {
                label: Box::new(label),
            },
        });
    }

    /// Run the systems corresponding to the label stored in the provided [`Callback`]
    ///
    /// Calls the method of the same name on [`SystemRegistry`](crate::system::SystemRegistry).
    pub fn run_callback(&mut self, callback: Callback) {
        self.queue.push(RunSystemsByLabelCommand { callback });
    }

    /// Adds a command directly to the command list.
=======
    /// Adds a command directly to the command queue.
    ///
    /// `command` can be a built-in command, custom struct that implements [`Command`] or a closure
    /// that takes [`&mut World`](World) as an argument.
>>>>>>> 4078273e
    ///
    /// # Example
    ///
    /// ```
    /// # use bevy_ecs::{system::Command, prelude::*};
    /// #[derive(Default)]
    /// struct Counter(u64);
    ///
    /// struct AddToCounter(u64);
    ///
    /// impl Command for AddToCounter {
    ///     fn write(self, world: &mut World) {
    ///         let mut counter = world.get_resource_or_insert_with(Counter::default);
    ///         counter.0 += self.0;
    ///     }
    /// }
    ///
    /// fn add_three_to_counter_system(mut commands: Commands) {
    ///     commands.add(AddToCounter(3));
    /// }
    /// fn add_twenty_five_to_counter_system(mut commands: Commands) {
    ///     commands.add(|world: &mut World| {
    ///         let mut counter = world.get_resource_or_insert_with(Counter::default);
    ///         counter.0 += 25;
    ///     });
    /// }

    /// # bevy_ecs::system::assert_is_system(add_three_to_counter_system);
    /// # bevy_ecs::system::assert_is_system(add_twenty_five_to_counter_system);
    /// ```
    pub fn add<C: Command>(&mut self, command: C) {
        self.queue.push(command);
    }
}

/// A list of commands that will be run to modify an [entity](crate::entity).
pub struct EntityCommands<'w, 's, 'a> {
    entity: Entity,
    commands: &'a mut Commands<'w, 's>,
}

impl<'w, 's, 'a> EntityCommands<'w, 's, 'a> {
    /// Returns the [`Entity`] id of the entity.
    ///
    /// # Example
    ///
    /// ```
    /// # use bevy_ecs::prelude::*;
    /// #
    /// fn my_system(mut commands: Commands) {
    ///     let entity_id = commands.spawn().id();
    /// }
    /// # bevy_ecs::system::assert_is_system(my_system);
    /// ```
    #[inline]
    #[must_use = "Omit the .id() call if you do not need to store the `Entity` identifier."]
    pub fn id(&self) -> Entity {
        self.entity
    }

    /// Adds a [`Bundle`] of components to the entity.
    ///
    /// # Example
    ///
    /// ```
    /// # use bevy_ecs::prelude::*;
    /// #
    /// # struct PlayerEntity { entity: Entity }
    /// # #[derive(Component)]
    /// # struct Health(u32);
    /// # #[derive(Component)]
    /// # struct Strength(u32);
    /// # #[derive(Component)]
    /// # struct Defense(u32);
    /// #
    /// # #[derive(Bundle)]
    /// # struct CombatBundle {
    /// #     health: Health,
    /// #     strength: Strength,
    /// #     defense: Defense,
    /// # }
    /// #
    /// fn add_combat_stats_system(mut commands: Commands, player: Res<PlayerEntity>) {
    ///     commands.entity(player.entity).insert_bundle(CombatBundle {
    ///         health: Health(100),
    ///         strength: Strength(40),
    ///         defense: Defense(20),
    ///     });
    /// }
    /// # bevy_ecs::system::assert_is_system(add_combat_stats_system);
    /// ```
    pub fn insert_bundle(&mut self, bundle: impl Bundle) -> &mut Self {
        self.commands.add(InsertBundle {
            entity: self.entity,
            bundle,
        });
        self
    }

    /// Adds a single [`Component`] to the entity.
    ///
    /// # Example
    ///
    /// `Self::insert` can be chained with [`Commands::spawn`].
    ///
    /// ```
    /// # use bevy_ecs::prelude::*;
    /// #
    /// # #[derive(Component)]
    /// # struct Component1;
    /// # #[derive(Component)]
    /// # struct Component2;
    /// #
    /// fn example_system(mut commands: Commands) {
    ///     // Create a new entity with `Component1` and `Component2`
    ///     commands.spawn()
    ///         .insert(Component1)
    ///         .insert(Component2);
    ///
    ///     // The following statements are equivalent to above one.
    ///     commands.spawn().insert_bundle((Component1, Component2));
    ///     commands.spawn_bundle((Component1, Component2));
    /// }
    /// # bevy_ecs::system::assert_is_system(example_system);
    /// ```
    pub fn insert(&mut self, component: impl Component) -> &mut Self {
        self.commands.add(Insert {
            entity: self.entity,
            component,
        });
        self
    }

    /// Removes a [`Bundle`] of components from the entity.
    ///
    /// See [`EntityMut::remove_bundle`](crate::world::EntityMut::remove_bundle) for more
    /// details.
    ///
    /// # Example
    ///
    /// ```
    /// # use bevy_ecs::prelude::*;
    /// #
    /// # struct PlayerEntity { entity: Entity }
    /// #
    /// # #[derive(Component)]
    /// struct Dummy;
    /// # #[derive(Bundle)]
    /// # struct CombatBundle { a: Dummy }; // dummy field, unit bundles are not permitted.
    /// #
    /// fn remove_combat_stats_system(mut commands: Commands, player: Res<PlayerEntity>) {
    ///     commands.entity(player.entity).remove_bundle::<CombatBundle>();
    /// }
    /// # bevy_ecs::system::assert_is_system(remove_combat_stats_system);
    /// ```
    pub fn remove_bundle<T>(&mut self) -> &mut Self
    where
        T: Bundle,
    {
        self.commands.add(RemoveBundle::<T> {
            entity: self.entity,
            phantom: PhantomData,
        });
        self
    }

    /// Removes a single component from the entity.
    ///
    /// See [`EntityMut::remove`](crate::world::EntityMut::remove) for more details.
    ///
    /// # Example
    ///
    /// ```
    /// # use bevy_ecs::prelude::*;
    /// #
    /// # struct TargetEnemy { entity: Entity }
    /// # #[derive(Component)]
    /// # struct Enemy;
    /// #
    /// fn convert_enemy_system(mut commands: Commands, enemy: Res<TargetEnemy>) {
    ///     commands.entity(enemy.entity).remove::<Enemy>();
    /// }
    /// # bevy_ecs::system::assert_is_system(convert_enemy_system);
    /// ```
    pub fn remove<T>(&mut self) -> &mut Self
    where
        T: Component,
    {
        self.commands.add(Remove::<T> {
            entity: self.entity,
            phantom: PhantomData,
        });
        self
    }

    /// Despawns the entity.
    ///
    /// See [`World::despawn`] for more details.
    ///
    /// # Example
    ///
    /// ```
    /// # use bevy_ecs::prelude::*;
    /// #
    /// # struct CharacterToRemove { entity: Entity }
    /// #
    /// fn remove_character_system(
    ///     mut commands: Commands,
    ///     character_to_remove: Res<CharacterToRemove>
    /// )
    /// {
    ///     commands.entity(character_to_remove.entity).despawn();
    /// }
    /// # bevy_ecs::system::assert_is_system(remove_character_system);
    /// ```
    pub fn despawn(&mut self) {
        self.commands.add(Despawn {
            entity: self.entity,
        });
    }

    /// Logs the components of the entity at the info level.
    pub fn log_components(&mut self) {
        self.commands.add(LogComponents {
            entity: self.entity,
        });
    }

    /// Returns the underlying [`Commands`].
    pub fn commands(&mut self) -> &mut Commands<'w, 's> {
        self.commands
    }
}

impl<F> Command for F
where
    F: FnOnce(&mut World) + Send + Sync + 'static,
{
    fn write(self, world: &mut World) {
        self(world);
    }
}

#[derive(Debug)]
pub struct Spawn<T> {
    pub bundle: T,
}

impl<T> Command for Spawn<T>
where
    T: Bundle,
{
    fn write(self, world: &mut World) {
        world.spawn().insert_bundle(self.bundle);
    }
}

pub struct GetOrSpawn {
    entity: Entity,
}

impl Command for GetOrSpawn {
    fn write(self, world: &mut World) {
        world.get_or_spawn(self.entity);
    }
}

pub struct SpawnBatch<I>
where
    I: IntoIterator,
    I::Item: Bundle,
{
    pub bundles_iter: I,
}

impl<I> Command for SpawnBatch<I>
where
    I: IntoIterator + Send + Sync + 'static,
    I::Item: Bundle,
{
    fn write(self, world: &mut World) {
        world.spawn_batch(self.bundles_iter);
    }
}

pub struct InsertOrSpawnBatch<I, B>
where
    I: IntoIterator + Send + Sync + 'static,
    B: Bundle,
    I::IntoIter: Iterator<Item = (Entity, B)>,
{
    pub bundles_iter: I,
}

impl<I, B> Command for InsertOrSpawnBatch<I, B>
where
    I: IntoIterator + Send + Sync + 'static,
    B: Bundle,
    I::IntoIter: Iterator<Item = (Entity, B)>,
{
    fn write(self, world: &mut World) {
        if let Err(invalid_entities) = world.insert_or_spawn_batch(self.bundles_iter) {
            error!(
                "Failed to 'insert or spawn' bundle of type {} into the following invalid entities: {:?}",
                std::any::type_name::<B>(),
                invalid_entities
            );
        }
    }
}

#[derive(Debug)]
pub struct Despawn {
    pub entity: Entity,
}

impl Command for Despawn {
    fn write(self, world: &mut World) {
        if !world.despawn(self.entity) {
            warn!("error[B0003]: Could not despawn entity {:?} because it doesn't exist in this World.", self.entity);
        }
    }
}

pub struct InsertBundle<T> {
    pub entity: Entity,
    pub bundle: T,
}

impl<T> Command for InsertBundle<T>
where
    T: Bundle + 'static,
{
    fn write(self, world: &mut World) {
        if let Some(mut entity) = world.get_entity_mut(self.entity) {
            entity.insert_bundle(self.bundle);
        } else {
            panic!("error[B0003]: Could not insert a bundle (of type `{}`) for entity {:?} because it doesn't exist in this World.", std::any::type_name::<T>(), self.entity);
        }
    }
}

#[derive(Debug)]
pub struct Insert<T> {
    pub entity: Entity,
    pub component: T,
}

impl<T> Command for Insert<T>
where
    T: Component,
{
    fn write(self, world: &mut World) {
        if let Some(mut entity) = world.get_entity_mut(self.entity) {
            entity.insert(self.component);
        } else {
            panic!("error[B0003]: Could not add a component (of type `{}`) to entity {:?} because it doesn't exist in this World.", std::any::type_name::<T>(), self.entity);
        }
    }
}

#[derive(Debug)]
pub struct Remove<T> {
    pub entity: Entity,
    pub phantom: PhantomData<T>,
}

impl<T> Command for Remove<T>
where
    T: Component,
{
    fn write(self, world: &mut World) {
        if let Some(mut entity_mut) = world.get_entity_mut(self.entity) {
            entity_mut.remove::<T>();
        }
    }
}

#[derive(Debug)]
pub struct RemoveBundle<T> {
    pub entity: Entity,
    pub phantom: PhantomData<T>,
}

impl<T> Command for RemoveBundle<T>
where
    T: Bundle,
{
    fn write(self, world: &mut World) {
        if let Some(mut entity_mut) = world.get_entity_mut(self.entity) {
            // remove intersection to gracefully handle components that were removed before running
            // this command
            entity_mut.remove_bundle_intersection::<T>();
        }
    }
}

pub struct InitResource<R: Resource + FromWorld> {
    _phantom: PhantomData<R>,
}

impl<R: Resource + FromWorld> Command for InitResource<R> {
    fn write(self, world: &mut World) {
        world.init_resource::<R>();
    }
}

pub struct InsertResource<R: Resource> {
    pub resource: R,
}

impl<R: Resource> Command for InsertResource<R> {
    fn write(self, world: &mut World) {
        world.insert_resource(self.resource);
    }
}

pub struct RemoveResource<R: Resource> {
    pub phantom: PhantomData<R>,
}

impl<R: Resource> Command for RemoveResource<R> {
    fn write(self, world: &mut World) {
        world.remove_resource::<R>();
    }
}

/// [`Command`] to log the components of a given entity. See [`EntityCommands::log_components`].
pub struct LogComponents {
    entity: Entity,
}

impl Command for LogComponents {
    fn write(self, world: &mut World) {
        let debug_infos: Vec<_> = world
            .inspect_entity(self.entity)
            .into_iter()
            .map(|component_info| component_info.name())
            .collect();
        info!("Entity {:?}: {:?}", self.entity, debug_infos);
    }
}

#[cfg(test)]
#[allow(clippy::float_cmp, clippy::approx_constant)]
mod tests {
    use crate::{
        self as bevy_ecs,
        component::Component,
        system::{CommandQueue, Commands},
        world::World,
    };
    use std::sync::{
        atomic::{AtomicUsize, Ordering},
        Arc,
    };

    #[derive(Component)]
    #[component(storage = "SparseSet")]
    struct SparseDropCk(DropCk);

    #[derive(Component)]
    struct DropCk(Arc<AtomicUsize>);
    impl DropCk {
        fn new_pair() -> (Self, Arc<AtomicUsize>) {
            let atomic = Arc::new(AtomicUsize::new(0));
            (DropCk(atomic.clone()), atomic)
        }
    }

    impl Drop for DropCk {
        fn drop(&mut self) {
            self.0.as_ref().fetch_add(1, Ordering::Relaxed);
        }
    }

    #[derive(Component)]
    struct W<T>(T);

    fn simple_command(world: &mut World) {
        world.spawn().insert_bundle((W(0u32), W(42u64)));
    }

    #[test]
    fn commands() {
        let mut world = World::default();
        let mut command_queue = CommandQueue::default();
        let entity = Commands::new(&mut command_queue, &world)
            .spawn_bundle((W(1u32), W(2u64)))
            .id();
        command_queue.apply(&mut world);
        assert!(world.entities().len() == 1);
        let results = world
            .query::<(&W<u32>, &W<u64>)>()
            .iter(&world)
            .map(|(a, b)| (a.0, b.0))
            .collect::<Vec<_>>();
        assert_eq!(results, vec![(1u32, 2u64)]);
        // test entity despawn
        {
            let mut commands = Commands::new(&mut command_queue, &world);
            commands.entity(entity).despawn();
            commands.entity(entity).despawn(); // double despawn shouldn't panic
        }
        command_queue.apply(&mut world);
        let results2 = world
            .query::<(&W<u32>, &W<u64>)>()
            .iter(&world)
            .map(|(a, b)| (a.0, b.0))
            .collect::<Vec<_>>();
        assert_eq!(results2, vec![]);

        // test adding simple (FnOnce) commands
        {
            let mut commands = Commands::new(&mut command_queue, &world);

            // set up a simple command using a closure that adds one additional entity
            commands.add(|world: &mut World| {
                world.spawn().insert_bundle((W(42u32), W(0u64)));
            });

            // set up a simple command using a function that adds one additional entity
            commands.add(simple_command);
        }
        command_queue.apply(&mut world);
        let results3 = world
            .query::<(&W<u32>, &W<u64>)>()
            .iter(&world)
            .map(|(a, b)| (a.0, b.0))
            .collect::<Vec<_>>();

        assert_eq!(results3, vec![(42u32, 0u64), (0u32, 42u64)]);
    }

    #[test]
    fn remove_components() {
        let mut world = World::default();

        let mut command_queue = CommandQueue::default();
        let (dense_dropck, dense_is_dropped) = DropCk::new_pair();
        let (sparse_dropck, sparse_is_dropped) = DropCk::new_pair();
        let sparse_dropck = SparseDropCk(sparse_dropck);

        let entity = Commands::new(&mut command_queue, &world)
            .spawn()
            .insert_bundle((W(1u32), W(2u64), dense_dropck, sparse_dropck))
            .id();
        command_queue.apply(&mut world);
        let results_before = world
            .query::<(&W<u32>, &W<u64>)>()
            .iter(&world)
            .map(|(a, b)| (a.0, b.0))
            .collect::<Vec<_>>();
        assert_eq!(results_before, vec![(1u32, 2u64)]);

        // test component removal
        Commands::new(&mut command_queue, &world)
            .entity(entity)
            .remove::<W<u32>>()
            .remove_bundle::<(W<u32>, W<u64>, SparseDropCk, DropCk)>();

        assert_eq!(dense_is_dropped.load(Ordering::Relaxed), 0);
        assert_eq!(sparse_is_dropped.load(Ordering::Relaxed), 0);
        command_queue.apply(&mut world);
        assert_eq!(dense_is_dropped.load(Ordering::Relaxed), 1);
        assert_eq!(sparse_is_dropped.load(Ordering::Relaxed), 1);

        let results_after = world
            .query::<(&W<u32>, &W<u64>)>()
            .iter(&world)
            .map(|(a, b)| (a.0, b.0))
            .collect::<Vec<_>>();
        assert_eq!(results_after, vec![]);
        let results_after_u64 = world
            .query::<&W<u64>>()
            .iter(&world)
            .map(|v| v.0)
            .collect::<Vec<_>>();
        assert_eq!(results_after_u64, vec![]);
    }

    #[test]
    fn remove_resources() {
        let mut world = World::default();
        let mut queue = CommandQueue::default();
        {
            let mut commands = Commands::new(&mut queue, &world);
            commands.insert_resource(123);
            commands.insert_resource(456.0);
        }

        queue.apply(&mut world);
        assert!(world.contains_resource::<i32>());
        assert!(world.contains_resource::<f64>());

        {
            let mut commands = Commands::new(&mut queue, &world);
            // test resource removal
            commands.remove_resource::<i32>();
        }
        queue.apply(&mut world);
        assert!(!world.contains_resource::<i32>());
        assert!(world.contains_resource::<f64>());
    }
}<|MERGE_RESOLUTION|>--- conflicted
+++ resolved
@@ -403,7 +403,6 @@
         });
     }
 
-<<<<<<< HEAD
     /// Runs the supplied system on the [`World`] a single time.
     ///
     /// Calls the method of the same name on [`SystemRegistry`](crate::system::SystemRegistry).
@@ -435,13 +434,10 @@
         self.queue.push(RunSystemsByLabelCommand { callback });
     }
 
-    /// Adds a command directly to the command list.
-=======
     /// Adds a command directly to the command queue.
     ///
     /// `command` can be a built-in command, custom struct that implements [`Command`] or a closure
     /// that takes [`&mut World`](World) as an argument.
->>>>>>> 4078273e
     ///
     /// # Example
     ///
