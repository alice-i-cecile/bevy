--- conflicted
+++ resolved
@@ -179,17 +179,9 @@
                 if contains_cursor {
                     Some(*entity)
                 } else {
-<<<<<<< HEAD
-                    if let Some(mut interaction) = interaction {
+                    if let Some(mut interaction) = node.interaction {
                         if *interaction == Interaction::Hovered || (cursor_position.is_none()) {
                             interaction.set_if_neq(Interaction::None);
-=======
-                    if let Some(mut interaction) = node.interaction {
-                        if *interaction == Interaction::Hovered
-                            || (cursor_position.is_none() && *interaction != Interaction::None)
-                        {
-                            *interaction = Interaction::None;
->>>>>>> 52307290
                         }
                     }
                     None
