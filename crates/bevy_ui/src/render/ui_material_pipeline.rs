use core::{hash::Hash, marker::PhantomData, ops::Range};

use crate::*;
use bevy_asset::*;
use bevy_ecs::{
    prelude::Component,
    query::ROQueryItem,
    storage::SparseSet,
    system::{
        lifetimeless::{Read, SRes},
        *,
    },
};
use bevy_math::{FloatOrd, Mat4, Rect, Vec2, Vec4Swizzles};
use bevy_render::sync_world::MainEntity;
use bevy_render::{
    extract_component::ExtractComponentPlugin,
    globals::{GlobalsBuffer, GlobalsUniform},
    render_asset::{PrepareAssetError, RenderAsset, RenderAssetPlugin, RenderAssets},
    render_phase::*,
    render_resource::{binding_types::uniform_buffer, *},
    renderer::{RenderDevice, RenderQueue},
    sync_world::{RenderEntity, TemporaryRenderEntity},
    texture::BevyDefault,
    view::*,
    Extract, ExtractSchedule, Render, RenderSet,
};
use bevy_transform::prelude::GlobalTransform;
use bytemuck::{Pod, Zeroable};

pub const UI_MATERIAL_SHADER_HANDLE: Handle<Shader> = Handle::weak_from_u128(10074188772096983955);

const UI_VERTEX_OUTPUT_SHADER_HANDLE: Handle<Shader> = Handle::weak_from_u128(10123618247720234751);

/// Adds the necessary ECS resources and render logic to enable rendering entities using the given
/// [`UiMaterial`] asset type (which includes [`UiMaterial`] types).
pub struct UiMaterialPlugin<M: UiMaterial>(PhantomData<M>);

impl<M: UiMaterial> Default for UiMaterialPlugin<M> {
    fn default() -> Self {
        Self(Default::default())
    }
}

impl<M: UiMaterial> Plugin for UiMaterialPlugin<M>
where
    M::Data: PartialEq + Eq + Hash + Clone,
{
    fn build(&self, app: &mut App) {
        load_internal_asset!(
            app,
            UI_VERTEX_OUTPUT_SHADER_HANDLE,
            "ui_vertex_output.wgsl",
            Shader::from_wgsl
        );
        load_internal_asset!(
            app,
            UI_MATERIAL_SHADER_HANDLE,
            "ui_material.wgsl",
            Shader::from_wgsl
        );
        app.init_asset::<M>()
            .register_type::<UiMaterialHandle<M>>()
            .add_plugins((
                ExtractComponentPlugin::<UiMaterialHandle<M>>::extract_visible(),
                RenderAssetPlugin::<PreparedUiMaterial<M>>::default(),
            ));

        if let Some(render_app) = app.get_sub_app_mut(RenderApp) {
            render_app
                .add_render_command::<TransparentUi, DrawUiMaterial<M>>()
                .init_resource::<ExtractedUiMaterialNodes<M>>()
                .init_resource::<UiMaterialMeta<M>>()
                .init_resource::<SpecializedRenderPipelines<UiMaterialPipeline<M>>>()
                .add_systems(
                    ExtractSchedule,
                    extract_ui_material_nodes::<M>.in_set(RenderUiSystem::ExtractBackgrounds),
                )
                .add_systems(
                    Render,
                    (
                        queue_ui_material_nodes::<M>.in_set(RenderSet::Queue),
                        prepare_uimaterial_nodes::<M>.in_set(RenderSet::PrepareBindGroups),
                    ),
                );
        }
    }

    fn finish(&self, app: &mut App) {
        if let Some(render_app) = app.get_sub_app_mut(RenderApp) {
            render_app.init_resource::<UiMaterialPipeline<M>>();
        }
    }
}

#[derive(Resource)]
pub struct UiMaterialMeta<M: UiMaterial> {
    vertices: RawBufferVec<UiMaterialVertex>,
    view_bind_group: Option<BindGroup>,
    marker: PhantomData<M>,
}

impl<M: UiMaterial> Default for UiMaterialMeta<M> {
    fn default() -> Self {
        Self {
            vertices: RawBufferVec::new(BufferUsages::VERTEX),
            view_bind_group: Default::default(),
            marker: PhantomData,
        }
    }
}

#[repr(C)]
#[derive(Copy, Clone, Pod, Zeroable)]
pub struct UiMaterialVertex {
    pub position: [f32; 3],
    pub uv: [f32; 2],
    pub size: [f32; 2],
    pub border_widths: [f32; 4],
}

// in this [`UiMaterialPipeline`] there is (currently) no batching going on.
// Therefore the [`UiMaterialBatch`] is more akin to a draw call.
#[derive(Component)]
pub struct UiMaterialBatch<M: UiMaterial> {
    /// The range of vertices inside the [`UiMaterialMeta`]
    pub range: Range<u32>,
    pub material: AssetId<M>,
}

/// Render pipeline data for a given [`UiMaterial`]
#[derive(Resource)]
pub struct UiMaterialPipeline<M: UiMaterial> {
    pub ui_layout: BindGroupLayout,
    pub view_layout: BindGroupLayout,
    pub vertex_shader: Option<Handle<Shader>>,
    pub fragment_shader: Option<Handle<Shader>>,
    marker: PhantomData<M>,
}

impl<M: UiMaterial> SpecializedRenderPipeline for UiMaterialPipeline<M>
where
    M::Data: PartialEq + Eq + Hash + Clone,
{
    type Key = UiMaterialKey<M>;

    fn specialize(&self, key: Self::Key) -> RenderPipelineDescriptor {
        let vertex_layout = VertexBufferLayout::from_vertex_formats(
            VertexStepMode::Vertex,
            vec![
                // position
                VertexFormat::Float32x3,
                // uv
                VertexFormat::Float32x2,
                // size
                VertexFormat::Float32x2,
                // border_widths
                VertexFormat::Float32x4,
            ],
        );
        let shader_defs = Vec::new();

        let mut descriptor = RenderPipelineDescriptor {
            vertex: VertexState {
                shader: UI_MATERIAL_SHADER_HANDLE,
                entry_point: "vertex".into(),
                shader_defs: shader_defs.clone(),
                buffers: vec![vertex_layout],
            },
            fragment: Some(FragmentState {
                shader: UI_MATERIAL_SHADER_HANDLE,
                shader_defs,
                entry_point: "fragment".into(),
                targets: vec![Some(ColorTargetState {
                    format: if key.hdr {
                        ViewTarget::TEXTURE_FORMAT_HDR
                    } else {
                        TextureFormat::bevy_default()
                    },
                    blend: Some(BlendState::ALPHA_BLENDING),
                    write_mask: ColorWrites::ALL,
                })],
            }),
            layout: vec![],
            push_constant_ranges: Vec::new(),
            primitive: PrimitiveState {
                front_face: FrontFace::Ccw,
                cull_mode: None,
                unclipped_depth: false,
                polygon_mode: PolygonMode::Fill,
                conservative: false,
                topology: PrimitiveTopology::TriangleList,
                strip_index_format: None,
            },
            depth_stencil: None,
            multisample: MultisampleState {
                count: 1,
                mask: !0,
                alpha_to_coverage_enabled: false,
            },
            label: Some("ui_material_pipeline".into()),
        };
        if let Some(vertex_shader) = &self.vertex_shader {
            descriptor.vertex.shader = vertex_shader.clone();
        }

        if let Some(fragment_shader) = &self.fragment_shader {
            descriptor.fragment.as_mut().unwrap().shader = fragment_shader.clone();
        }

        descriptor.layout = vec![self.view_layout.clone(), self.ui_layout.clone()];

        M::specialize(&mut descriptor, key);

        descriptor
    }
}

impl<M: UiMaterial> FromWorld for UiMaterialPipeline<M> {
    fn from_world(world: &mut World) -> Self {
        let asset_server = world.resource::<AssetServer>();
        let render_device = world.resource::<RenderDevice>();
        let ui_layout = M::bind_group_layout(render_device);

        let view_layout = render_device.create_bind_group_layout(
            "ui_view_layout",
            &BindGroupLayoutEntries::sequential(
                ShaderStages::VERTEX_FRAGMENT,
                (
                    uniform_buffer::<ViewUniform>(true),
                    uniform_buffer::<GlobalsUniform>(false),
                ),
            ),
        );

        UiMaterialPipeline {
            ui_layout,
            view_layout,
            vertex_shader: match M::vertex_shader() {
                ShaderRef::Default => None,
                ShaderRef::Handle(handle) => Some(handle),
                ShaderRef::Path(path) => Some(asset_server.load(path)),
            },
            fragment_shader: match M::fragment_shader() {
                ShaderRef::Default => None,
                ShaderRef::Handle(handle) => Some(handle),
                ShaderRef::Path(path) => Some(asset_server.load(path)),
            },
            marker: PhantomData,
        }
    }
}

pub type DrawUiMaterial<M> = (
    SetItemPipeline,
    SetMatUiViewBindGroup<M, 0>,
    SetUiMaterialBindGroup<M, 1>,
    DrawUiMaterialNode<M>,
);

pub struct SetMatUiViewBindGroup<M: UiMaterial, const I: usize>(PhantomData<M>);
impl<P: PhaseItem, M: UiMaterial, const I: usize> RenderCommand<P> for SetMatUiViewBindGroup<M, I> {
    type Param = SRes<UiMaterialMeta<M>>;
    type ViewQuery = Read<ViewUniformOffset>;
    type ItemQuery = ();

    fn render<'w>(
        _item: &P,
        view_uniform: &'w ViewUniformOffset,
        _entity: Option<()>,
        ui_meta: SystemParamItem<'w, '_, Self::Param>,
        pass: &mut TrackedRenderPass<'w>,
    ) -> RenderCommandResult {
        pass.set_bind_group(
            I,
            ui_meta.into_inner().view_bind_group.as_ref().unwrap(),
            &[view_uniform.offset],
        );
        RenderCommandResult::Success
    }
}

pub struct SetUiMaterialBindGroup<M: UiMaterial, const I: usize>(PhantomData<M>);
impl<P: PhaseItem, M: UiMaterial, const I: usize> RenderCommand<P>
    for SetUiMaterialBindGroup<M, I>
{
    type Param = SRes<RenderAssets<PreparedUiMaterial<M>>>;
    type ViewQuery = ();
    type ItemQuery = Read<UiMaterialBatch<M>>;

    fn render<'w>(
        _item: &P,
        _view: (),
        material_handle: Option<ROQueryItem<'_, Self::ItemQuery>>,
        materials: SystemParamItem<'w, '_, Self::Param>,
        pass: &mut TrackedRenderPass<'w>,
    ) -> RenderCommandResult {
        let Some(material_handle) = material_handle else {
            return RenderCommandResult::Skip;
        };
        let Some(material) = materials.into_inner().get(material_handle.material) else {
            return RenderCommandResult::Skip;
        };
        pass.set_bind_group(I, &material.bind_group, &[]);
        RenderCommandResult::Success
    }
}

pub struct DrawUiMaterialNode<M>(PhantomData<M>);
impl<P: PhaseItem, M: UiMaterial> RenderCommand<P> for DrawUiMaterialNode<M> {
    type Param = SRes<UiMaterialMeta<M>>;
    type ViewQuery = ();
    type ItemQuery = Read<UiMaterialBatch<M>>;

    #[inline]
    fn render<'w>(
        _item: &P,
        _view: (),
        batch: Option<&'w UiMaterialBatch<M>>,
        ui_meta: SystemParamItem<'w, '_, Self::Param>,
        pass: &mut TrackedRenderPass<'w>,
    ) -> RenderCommandResult {
        let Some(batch) = batch else {
            return RenderCommandResult::Skip;
        };

        pass.set_vertex_buffer(0, ui_meta.into_inner().vertices.buffer().unwrap().slice(..));
        pass.draw(batch.range.clone(), 0..1);
        RenderCommandResult::Success
    }
}

pub struct ExtractedUiMaterialNode<M: UiMaterial> {
    pub stack_index: u32,
    pub transform: Mat4,
    pub rect: Rect,
    pub border: [f32; 4],
    pub material: AssetId<M>,
    pub clip: Option<Rect>,
    // Camera to render this UI node to. By the time it is extracted,
    // it is defaulted to a single camera if only one exists.
    // Nodes with ambiguous camera will be ignored.
    pub camera_entity: Entity,
    pub main_entity: MainEntity,
}

#[derive(Resource)]
pub struct ExtractedUiMaterialNodes<M: UiMaterial> {
    pub uinodes: SparseSet<Entity, ExtractedUiMaterialNode<M>>,
}

impl<M: UiMaterial> Default for ExtractedUiMaterialNodes<M> {
    fn default() -> Self {
        Self {
            uinodes: Default::default(),
        }
    }
}

pub fn extract_ui_material_nodes<M: UiMaterial>(
    mut commands: Commands,
    mut extracted_uinodes: ResMut<ExtractedUiMaterialNodes<M>>,
    materials: Extract<Res<Assets<M>>>,
    default_ui_camera: Extract<DefaultUiCamera>,
    uinode_query: Extract<
        Query<
            (
                Entity,
                &Node,
                &GlobalTransform,
                &UiMaterialHandle<M>,
                &ViewVisibility,
                Option<&CalculatedClip>,
                Option<&TargetCamera>,
            ),
            Without<BackgroundColor>,
        >,
    >,
    render_entity_lookup: Extract<Query<RenderEntity>>,
) {
    // If there is only one camera, we use it as default
    let default_single_camera = default_ui_camera.get();

    for (entity, uinode, transform, handle, view_visibility, clip, camera) in uinode_query.iter() {
        let Some(camera_entity) = camera.map(TargetCamera::entity).or(default_single_camera) else {
            continue;
        };

        let Ok(camera_entity) = render_entity_lookup.get(camera_entity) else {
            continue;
        };

        // skip invisible nodes
        if !view_visibility.get() {
            continue;
        }

        // Skip loading materials
        if !materials.contains(handle) {
            continue;
        }

        let border = [
            uinode.border.left / uinode.size().x,
            uinode.border.right / uinode.size().x,
            uinode.border.top / uinode.size().y,
            uinode.border.bottom / uinode.size().y,
        ];

        extracted_uinodes.uinodes.insert(
            commands.spawn(TemporaryRenderEntity).id(),
            ExtractedUiMaterialNode {
                stack_index: uinode.stack_index,
                transform: transform.compute_matrix(),
                material: handle.id(),
                rect: Rect {
                    min: Vec2::ZERO,
                    max: uinode.size(),
                },
                border,
                clip: clip.map(|clip| clip.clip),
<<<<<<< HEAD
                camera_entity,
=======
                camera_entity: camera_entity.id(),
                main_entity: entity.into(),
>>>>>>> 813c7595
            },
        );
    }
}

#[allow(clippy::too_many_arguments)]
pub fn prepare_uimaterial_nodes<M: UiMaterial>(
    mut commands: Commands,
    render_device: Res<RenderDevice>,
    render_queue: Res<RenderQueue>,
    mut ui_meta: ResMut<UiMaterialMeta<M>>,
    mut extracted_uinodes: ResMut<ExtractedUiMaterialNodes<M>>,
    view_uniforms: Res<ViewUniforms>,
    globals_buffer: Res<GlobalsBuffer>,
    ui_material_pipeline: Res<UiMaterialPipeline<M>>,
    mut phases: ResMut<ViewSortedRenderPhases<TransparentUi>>,
    mut previous_len: Local<usize>,
) {
    if let (Some(view_binding), Some(globals_binding)) = (
        view_uniforms.uniforms.binding(),
        globals_buffer.buffer.binding(),
    ) {
        let mut batches: Vec<(Entity, UiMaterialBatch<M>)> = Vec::with_capacity(*previous_len);

        ui_meta.vertices.clear();
        ui_meta.view_bind_group = Some(render_device.create_bind_group(
            "ui_material_view_bind_group",
            &ui_material_pipeline.view_layout,
            &BindGroupEntries::sequential((view_binding, globals_binding)),
        ));
        let mut index = 0;

        for ui_phase in phases.values_mut() {
            let mut batch_item_index = 0;
            let mut batch_shader_handle = AssetId::invalid();

            for item_index in 0..ui_phase.items.len() {
                let item = &mut ui_phase.items[item_index];
                if let Some(extracted_uinode) = extracted_uinodes.uinodes.get(item.entity()) {
                    let mut existing_batch = batches
                        .last_mut()
                        .filter(|_| batch_shader_handle == extracted_uinode.material);

                    if existing_batch.is_none() {
                        batch_item_index = item_index;
                        batch_shader_handle = extracted_uinode.material;

                        let new_batch = UiMaterialBatch {
                            range: index..index,
                            material: extracted_uinode.material,
                        };

                        batches.push((item.entity(), new_batch));

                        existing_batch = batches.last_mut();
                    }

                    let uinode_rect = extracted_uinode.rect;

                    let rect_size = uinode_rect.size().extend(1.0);

                    let positions = QUAD_VERTEX_POSITIONS.map(|pos| {
                        (extracted_uinode.transform * (pos * rect_size).extend(1.0)).xyz()
                    });

                    let positions_diff = if let Some(clip) = extracted_uinode.clip {
                        [
                            Vec2::new(
                                f32::max(clip.min.x - positions[0].x, 0.),
                                f32::max(clip.min.y - positions[0].y, 0.),
                            ),
                            Vec2::new(
                                f32::min(clip.max.x - positions[1].x, 0.),
                                f32::max(clip.min.y - positions[1].y, 0.),
                            ),
                            Vec2::new(
                                f32::min(clip.max.x - positions[2].x, 0.),
                                f32::min(clip.max.y - positions[2].y, 0.),
                            ),
                            Vec2::new(
                                f32::max(clip.min.x - positions[3].x, 0.),
                                f32::min(clip.max.y - positions[3].y, 0.),
                            ),
                        ]
                    } else {
                        [Vec2::ZERO; 4]
                    };

                    let positions_clipped = [
                        positions[0] + positions_diff[0].extend(0.),
                        positions[1] + positions_diff[1].extend(0.),
                        positions[2] + positions_diff[2].extend(0.),
                        positions[3] + positions_diff[3].extend(0.),
                    ];

                    let transformed_rect_size =
                        extracted_uinode.transform.transform_vector3(rect_size);

                    // Don't try to cull nodes that have a rotation
                    // In a rotation around the Z-axis, this value is 0.0 for an angle of 0.0 or π
                    // In those two cases, the culling check can proceed normally as corners will be on
                    // horizontal / vertical lines
                    // For all other angles, bypass the culling check
                    // This does not properly handles all rotations on all axis
                    if extracted_uinode.transform.x_axis[1] == 0.0 {
                        // Cull nodes that are completely clipped
                        if positions_diff[0].x - positions_diff[1].x >= transformed_rect_size.x
                            || positions_diff[1].y - positions_diff[2].y >= transformed_rect_size.y
                        {
                            continue;
                        }
                    }
                    let uvs = [
                        Vec2::new(
                            uinode_rect.min.x + positions_diff[0].x,
                            uinode_rect.min.y + positions_diff[0].y,
                        ),
                        Vec2::new(
                            uinode_rect.max.x + positions_diff[1].x,
                            uinode_rect.min.y + positions_diff[1].y,
                        ),
                        Vec2::new(
                            uinode_rect.max.x + positions_diff[2].x,
                            uinode_rect.max.y + positions_diff[2].y,
                        ),
                        Vec2::new(
                            uinode_rect.min.x + positions_diff[3].x,
                            uinode_rect.max.y + positions_diff[3].y,
                        ),
                    ]
                    .map(|pos| pos / uinode_rect.max);

                    for i in QUAD_INDICES {
                        ui_meta.vertices.push(UiMaterialVertex {
                            position: positions_clipped[i].into(),
                            uv: uvs[i].into(),
                            size: extracted_uinode.rect.size().into(),
                            border_widths: extracted_uinode.border,
                        });
                    }

                    index += QUAD_INDICES.len() as u32;
                    existing_batch.unwrap().1.range.end = index;
                    ui_phase.items[batch_item_index].batch_range_mut().end += 1;
                } else {
                    batch_shader_handle = AssetId::invalid();
                }
            }
        }
        ui_meta.vertices.write_buffer(&render_device, &render_queue);
        *previous_len = batches.len();
        commands.insert_or_spawn_batch(batches);
    }
    extracted_uinodes.uinodes.clear();
}

pub struct PreparedUiMaterial<T: UiMaterial> {
    pub bindings: Vec<(u32, OwnedBindingResource)>,
    pub bind_group: BindGroup,
    pub key: T::Data,
}

impl<M: UiMaterial> RenderAsset for PreparedUiMaterial<M> {
    type SourceAsset = M;

    type Param = (SRes<RenderDevice>, SRes<UiMaterialPipeline<M>>, M::Param);

    fn prepare_asset(
        material: Self::SourceAsset,
        (render_device, pipeline, ref mut material_param): &mut SystemParamItem<Self::Param>,
    ) -> Result<Self, PrepareAssetError<Self::SourceAsset>> {
        match material.as_bind_group(&pipeline.ui_layout, render_device, material_param) {
            Ok(prepared) => Ok(PreparedUiMaterial {
                bindings: prepared.bindings,
                bind_group: prepared.bind_group,
                key: prepared.data,
            }),
            Err(AsBindGroupError::RetryNextUpdate) => {
                Err(PrepareAssetError::RetryNextUpdate(material))
            }
            Err(other) => Err(PrepareAssetError::AsBindGroupError(other)),
        }
    }
}

#[allow(clippy::too_many_arguments)]
pub fn queue_ui_material_nodes<M: UiMaterial>(
    extracted_uinodes: Res<ExtractedUiMaterialNodes<M>>,
    draw_functions: Res<DrawFunctions<TransparentUi>>,
    ui_material_pipeline: Res<UiMaterialPipeline<M>>,
    mut pipelines: ResMut<SpecializedRenderPipelines<UiMaterialPipeline<M>>>,
    pipeline_cache: Res<PipelineCache>,
    render_materials: Res<RenderAssets<PreparedUiMaterial<M>>>,
    mut transparent_render_phases: ResMut<ViewSortedRenderPhases<TransparentUi>>,
    mut views: Query<&ExtractedView>,
) where
    M::Data: PartialEq + Eq + Hash + Clone,
{
    let draw_function = draw_functions.read().id::<DrawUiMaterial<M>>();

    for (entity, extracted_uinode) in extracted_uinodes.uinodes.iter() {
        let Some(material) = render_materials.get(extracted_uinode.material) else {
            continue;
        };
        let Ok(view) = views.get_mut(extracted_uinode.camera_entity) else {
            continue;
        };
        let Some(transparent_phase) =
            transparent_render_phases.get_mut(&extracted_uinode.camera_entity)
        else {
            continue;
        };

        let pipeline = pipelines.specialize(
            &pipeline_cache,
            &ui_material_pipeline,
            UiMaterialKey {
                hdr: view.hdr,
                bind_group_data: material.key.clone(),
            },
        );
        transparent_phase
            .items
            .reserve(extracted_uinodes.uinodes.len());
        transparent_phase.add(TransparentUi {
            draw_function,
            pipeline,
            entity: (*entity, extracted_uinode.main_entity),
            sort_key: (
                FloatOrd(extracted_uinode.stack_index as f32),
                entity.index(),
            ),
            batch_range: 0..0,
            extra_index: PhaseItemExtraIndex::NONE,
        });
    }
}<|MERGE_RESOLUTION|>--- conflicted
+++ resolved
@@ -419,12 +419,8 @@
                 },
                 border,
                 clip: clip.map(|clip| clip.clip),
-<<<<<<< HEAD
-                camera_entity,
-=======
                 camera_entity: camera_entity.id(),
                 main_entity: entity.into(),
->>>>>>> 813c7595
             },
         );
     }
