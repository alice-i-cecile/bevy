pub mod box_shadow;
mod pipeline;
mod render_pass;
mod ui_material_pipeline;
pub mod ui_texture_slice_pipeline;

use crate::{
    BackgroundColor, BorderColor, CalculatedClip, DefaultUiCamera, Node, Outline,
    ResolvedBorderRadius, TargetCamera, UiAntiAlias, UiBoxShadowSamples, UiImage, UiScale,
};
use bevy_app::prelude::*;
use bevy_asset::{load_internal_asset, AssetEvent, AssetId, Assets, Handle};
use bevy_color::{Alpha, ColorToComponents, LinearRgba};
use bevy_core_pipeline::core_2d::graph::{Core2d, Node2d};
use bevy_core_pipeline::core_3d::graph::{Core3d, Node3d};
use bevy_core_pipeline::{core_2d::Camera2d, core_3d::Camera3d};
use bevy_ecs::entity::{EntityHashMap, EntityHashSet};
use bevy_ecs::prelude::*;
use bevy_math::{FloatOrd, Mat4, Rect, URect, UVec4, Vec2, Vec3, Vec3Swizzles, Vec4Swizzles};
use bevy_render::render_phase::ViewSortedRenderPhases;
use bevy_render::sync_world::MainEntity;
use bevy_render::texture::TRANSPARENT_IMAGE_HANDLE;
use bevy_render::{
    camera::Camera,
    render_asset::RenderAssets,
    render_graph::{RenderGraph, RunGraphOnViewNode},
    render_phase::{sort_phase_system, AddRenderCommand, DrawFunctions},
    render_resource::*,
    renderer::{RenderDevice, RenderQueue},
    texture::Image,
    view::{ExtractedView, ViewUniforms},
    Extract, RenderApp, RenderSet,
};
use bevy_render::{
    render_phase::{PhaseItem, PhaseItemExtraIndex},
    sync_world::{RenderEntity, TemporaryRenderEntity},
    texture::GpuImage,
    view::ViewVisibility,
    ExtractSchedule, Render,
};
use bevy_sprite::TextureAtlasLayout;
use bevy_sprite::{BorderRect, ImageScaleMode, SpriteAssetEvents, TextureAtlas};
#[cfg(feature = "bevy_text")]
use bevy_text::{ComputedTextBlock, PositionedGlyph, TextLayoutInfo, TextStyle};
use bevy_transform::components::GlobalTransform;
use bevy_utils::HashMap;
use box_shadow::BoxShadowPlugin;
use bytemuck::{Pod, Zeroable};
use core::ops::Range;
use graph::{NodeUi, SubGraphUi};
pub use pipeline::*;
pub use render_pass::*;
pub use ui_material_pipeline::*;
use ui_texture_slice_pipeline::UiTextureSlicerPlugin;

pub mod graph {
    use bevy_render::render_graph::{RenderLabel, RenderSubGraph};

    #[derive(Debug, Hash, PartialEq, Eq, Clone, RenderSubGraph)]
    pub struct SubGraphUi;

    #[derive(Debug, Hash, PartialEq, Eq, Clone, RenderLabel)]
    pub enum NodeUi {
        UiPass,
    }
}

pub const UI_SHADER_HANDLE: Handle<Shader> = Handle::weak_from_u128(13012847047162779583);

#[derive(Debug, Hash, PartialEq, Eq, Clone, SystemSet)]
pub enum RenderUiSystem {
    ExtractBoxShadows,
    ExtractBackgrounds,
    ExtractImages,
    ExtractTextureSlice,
    ExtractBorders,
    ExtractText,
}

pub fn build_ui_render(app: &mut App) {
    load_internal_asset!(app, UI_SHADER_HANDLE, "ui.wgsl", Shader::from_wgsl);

    let Some(render_app) = app.get_sub_app_mut(RenderApp) else {
        return;
    };

    render_app
        .init_resource::<SpecializedRenderPipelines<UiPipeline>>()
        .init_resource::<UiImageBindGroups>()
        .init_resource::<UiMeta>()
        .init_resource::<ExtractedUiNodes>()
        .allow_ambiguous_resource::<ExtractedUiNodes>()
        .init_resource::<DrawFunctions<TransparentUi>>()
        .init_resource::<ViewSortedRenderPhases<TransparentUi>>()
        .add_render_command::<TransparentUi, DrawUi>()
        .configure_sets(
            ExtractSchedule,
            (
                RenderUiSystem::ExtractBoxShadows,
                RenderUiSystem::ExtractBackgrounds,
                RenderUiSystem::ExtractImages,
                RenderUiSystem::ExtractTextureSlice,
                RenderUiSystem::ExtractBorders,
                RenderUiSystem::ExtractText,
            )
                .chain(),
        )
        .add_systems(
            ExtractSchedule,
            (
                extract_default_ui_camera_view,
                extract_uinode_background_colors.in_set(RenderUiSystem::ExtractBackgrounds),
                extract_uinode_images.in_set(RenderUiSystem::ExtractImages),
                extract_uinode_borders.in_set(RenderUiSystem::ExtractBorders),
                #[cfg(feature = "bevy_text")]
                extract_text_sections.in_set(RenderUiSystem::ExtractText),
            ),
        )
        .add_systems(
            Render,
            (
                queue_uinodes.in_set(RenderSet::Queue),
                sort_phase_system::<TransparentUi>.in_set(RenderSet::PhaseSort),
                prepare_uinodes.in_set(RenderSet::PrepareBindGroups),
            ),
        );

    // Render graph
    let ui_graph_2d = get_ui_graph(render_app);
    let ui_graph_3d = get_ui_graph(render_app);
    let mut graph = render_app.world_mut().resource_mut::<RenderGraph>();

    if let Some(graph_2d) = graph.get_sub_graph_mut(Core2d) {
        graph_2d.add_sub_graph(SubGraphUi, ui_graph_2d);
        graph_2d.add_node(NodeUi::UiPass, RunGraphOnViewNode::new(SubGraphUi));
        graph_2d.add_node_edge(Node2d::EndMainPass, NodeUi::UiPass);
        graph_2d.add_node_edge(Node2d::EndMainPassPostProcessing, NodeUi::UiPass);
        graph_2d.add_node_edge(NodeUi::UiPass, Node2d::Upscaling);
    }

    if let Some(graph_3d) = graph.get_sub_graph_mut(Core3d) {
        graph_3d.add_sub_graph(SubGraphUi, ui_graph_3d);
        graph_3d.add_node(NodeUi::UiPass, RunGraphOnViewNode::new(SubGraphUi));
        graph_3d.add_node_edge(Node3d::EndMainPass, NodeUi::UiPass);
        graph_3d.add_node_edge(Node3d::EndMainPassPostProcessing, NodeUi::UiPass);
        graph_3d.add_node_edge(NodeUi::UiPass, Node3d::Upscaling);
    }

    app.add_plugins(UiTextureSlicerPlugin);
    app.add_plugins(BoxShadowPlugin);
}

fn get_ui_graph(render_app: &mut SubApp) -> RenderGraph {
    let ui_pass_node = UiPassNode::new(render_app.world_mut());
    let mut ui_graph = RenderGraph::default();
    ui_graph.add_node(NodeUi::UiPass, ui_pass_node);
    ui_graph
}

pub struct ExtractedUiNode {
    pub stack_index: u32,
    pub color: LinearRgba,
    pub rect: Rect,
    pub image: AssetId<Image>,
    pub clip: Option<Rect>,
    // Camera to render this UI node to. By the time it is extracted,
    // it is defaulted to a single camera if only one exists.
    // Nodes with ambiguous camera will be ignored.
    pub camera_entity: Entity,
    pub item: ExtractedUiItem,
    pub main_entity: MainEntity,
}

/// The type of UI node.
/// This is used to determine how to render the UI node.
#[derive(Clone, Copy, Debug, PartialEq)]
pub enum NodeType {
    Rect,
    Border,
}

pub enum ExtractedUiItem {
    Node {
        atlas_scaling: Option<Vec2>,
        flip_x: bool,
        flip_y: bool,
        /// Border radius of the UI node.
        /// Ordering: top left, top right, bottom right, bottom left.   
        border_radius: ResolvedBorderRadius,
        /// Border thickness of the UI node.
        /// Ordering: left, top, right, bottom.
        border: BorderRect,
        node_type: NodeType,
        transform: Mat4,
    },
    /// A contiguous sequence of text glyphs from the same section
    Glyphs {
        atlas_scaling: Vec2,
        /// Indices into [`ExtractedUiNodes::glyphs`]
        range: Range<usize>,
    },
}

pub struct ExtractedGlyph {
    pub transform: Mat4,
    pub rect: Rect,
}

#[derive(Resource, Default)]
pub struct ExtractedUiNodes {
    pub uinodes: EntityHashMap<ExtractedUiNode>,
    pub glyphs: Vec<ExtractedGlyph>,
}

impl ExtractedUiNodes {
    pub fn clear(&mut self) {
        self.uinodes.clear();
        self.glyphs.clear();
    }
}

#[allow(clippy::too_many_arguments)]
pub fn extract_uinode_background_colors(
    mut commands: Commands,
    mut extracted_uinodes: ResMut<ExtractedUiNodes>,
    default_ui_camera: Extract<DefaultUiCamera>,
    uinode_query: Extract<
        Query<(
            Entity,
            &Node,
            &GlobalTransform,
            &ViewVisibility,
            Option<&CalculatedClip>,
            Option<&TargetCamera>,
            &BackgroundColor,
        )>,
    >,
    mapping: Extract<Query<RenderEntity>>,
) {
    for (entity, uinode, transform, view_visibility, clip, camera, background_color) in
        &uinode_query
    {
        let Some(camera_entity) = camera.map(TargetCamera::entity).or(default_ui_camera.get())
        else {
            continue;
        };

<<<<<<< HEAD
        let Ok(camera_entity) = mapping.get(camera_entity) else {
=======
        let Ok(&render_camera_entity) = mapping.get(camera_entity) else {
>>>>>>> 813c7595
            continue;
        };

        // Skip invisible backgrounds
        if !view_visibility.get() || background_color.0.is_fully_transparent() {
            continue;
        }

        extracted_uinodes.uinodes.insert(
            commands.spawn(TemporaryRenderEntity).id(),
            ExtractedUiNode {
                stack_index: uinode.stack_index,
                color: background_color.0.into(),
                rect: Rect {
                    min: Vec2::ZERO,
                    max: uinode.calculated_size,
                },
                clip: clip.map(|clip| clip.clip),
                image: AssetId::default(),
<<<<<<< HEAD
                atlas_scaling: None,
                flip_x: false,
                flip_y: false,
                camera_entity,
                border: uinode.border(),
                border_radius: uinode.border_radius(),
                node_type: NodeType::Rect,
=======
                camera_entity: render_camera_entity.id(),
                item: ExtractedUiItem::Node {
                    atlas_scaling: None,
                    transform: transform.compute_matrix(),
                    flip_x: false,
                    flip_y: false,
                    border: uinode.border(),
                    border_radius: uinode.border_radius(),
                    node_type: NodeType::Rect,
                },
                main_entity: entity.into(),
>>>>>>> 813c7595
            },
        );
    }
}

#[allow(clippy::too_many_arguments)]
pub fn extract_uinode_images(
    mut commands: Commands,
    mut extracted_uinodes: ResMut<ExtractedUiNodes>,
    texture_atlases: Extract<Res<Assets<TextureAtlasLayout>>>,
    default_ui_camera: Extract<DefaultUiCamera>,
    uinode_query: Extract<
        Query<
            (
                Entity,
                &Node,
                &GlobalTransform,
                &ViewVisibility,
                Option<&CalculatedClip>,
                Option<&TargetCamera>,
                &UiImage,
                Option<&TextureAtlas>,
            ),
            Without<ImageScaleMode>,
        >,
    >,
    mapping: Extract<Query<RenderEntity>>,
) {
    for (entity, uinode, transform, view_visibility, clip, camera, image, atlas) in &uinode_query {
        let Some(camera_entity) = camera.map(TargetCamera::entity).or(default_ui_camera.get())
        else {
            continue;
        };

        let Ok(render_camera_entity) = mapping.get(camera_entity) else {
            continue;
        };

        // Skip invisible images
        if !view_visibility.get()
            || image.color.is_fully_transparent()
            || image.texture.id() == TRANSPARENT_IMAGE_HANDLE.id()
        {
            continue;
        }

        let atlas_rect = atlas
            .and_then(|s| s.texture_rect(&texture_atlases))
            .map(|r| r.as_rect());

        let mut rect = match (atlas_rect, image.rect) {
            (None, None) => Rect {
                min: Vec2::ZERO,
                max: uinode.calculated_size,
            },
            (None, Some(image_rect)) => image_rect,
            (Some(atlas_rect), None) => atlas_rect,
            (Some(atlas_rect), Some(mut image_rect)) => {
                image_rect.min += atlas_rect.min;
                image_rect.max += atlas_rect.min;
                image_rect
            }
        };

        let atlas_scaling = if atlas_rect.is_some() || image.rect.is_some() {
            let atlas_scaling = uinode.size() / rect.size();
            rect.min *= atlas_scaling;
            rect.max *= atlas_scaling;
            Some(atlas_scaling)
        } else {
            None
        };

        extracted_uinodes.uinodes.insert(
            commands.spawn(TemporaryRenderEntity).id(),
            ExtractedUiNode {
                stack_index: uinode.stack_index,
                color: image.color.into(),
                rect,
                clip: clip.map(|clip| clip.clip),
                image: image.texture.id(),
<<<<<<< HEAD
                atlas_scaling,
                flip_x: image.flip_x,
                flip_y: image.flip_y,
                camera_entity: render_camera_entity,
                border: uinode.border,
                border_radius: uinode.border_radius,
                node_type: NodeType::Rect,
=======
                camera_entity: render_camera_entity.id(),
                item: ExtractedUiItem::Node {
                    atlas_scaling,
                    transform: transform.compute_matrix(),
                    flip_x: image.flip_x,
                    flip_y: image.flip_y,
                    border: uinode.border,
                    border_radius: uinode.border_radius,
                    node_type: NodeType::Rect,
                },
                main_entity: entity.into(),
>>>>>>> 813c7595
            },
        );
    }
}

pub fn extract_uinode_borders(
    mut commands: Commands,
    mut extracted_uinodes: ResMut<ExtractedUiNodes>,
    default_ui_camera: Extract<DefaultUiCamera>,
    uinode_query: Extract<
        Query<(
            Entity,
            &Node,
            &GlobalTransform,
            &ViewVisibility,
            Option<&CalculatedClip>,
            Option<&TargetCamera>,
            AnyOf<(&BorderColor, &Outline)>,
        )>,
    >,
    mapping: Extract<Query<RenderEntity>>,
) {
    let image = AssetId::<Image>::default();

    for (
        entity,
        uinode,
        global_transform,
        view_visibility,
        maybe_clip,
        maybe_camera,
        (maybe_border_color, maybe_outline),
    ) in &uinode_query
    {
        let Some(camera_entity) = maybe_camera
            .map(TargetCamera::entity)
            .or(default_ui_camera.get())
        else {
            continue;
        };

<<<<<<< HEAD
        let Ok(camera_entity) = mapping.get(camera_entity) else {
=======
        let Ok(&render_camera_entity) = mapping.get(camera_entity) else {
>>>>>>> 813c7595
            continue;
        };

        // Skip invisible borders
        if !view_visibility.get()
            || maybe_border_color.is_some_and(|border_color| border_color.0.is_fully_transparent())
                && maybe_outline.is_some_and(|outline| outline.color.is_fully_transparent())
        {
            continue;
        }

        // don't extract border if no border or the node is zero-sized (a zero sized node can still have an outline).
        if !uinode.is_empty() && uinode.border() != BorderRect::ZERO {
            if let Some(border_color) = maybe_border_color {
                extracted_uinodes.uinodes.insert(
                    commands.spawn(TemporaryRenderEntity).id(),
                    ExtractedUiNode {
                        stack_index: uinode.stack_index,
                        color: border_color.0.into(),
                        rect: Rect {
                            max: uinode.size(),
                            ..Default::default()
                        },
                        image,
                        clip: maybe_clip.map(|clip| clip.clip),
<<<<<<< HEAD
                        flip_x: false,
                        flip_y: false,
                        camera_entity,
                        border_radius: uinode.border_radius(),
                        border: uinode.border(),
                        node_type: NodeType::Border,
=======
                        camera_entity: render_camera_entity.id(),
                        item: ExtractedUiItem::Node {
                            atlas_scaling: None,
                            transform: global_transform.compute_matrix(),
                            flip_x: false,
                            flip_y: false,
                            border: uinode.border(),
                            border_radius: uinode.border_radius(),
                            node_type: NodeType::Border,
                        },
                        main_entity: entity.into(),
>>>>>>> 813c7595
                    },
                );
            }
        }

        if let Some(outline) = maybe_outline {
            let outline_size = uinode.outlined_node_size();
            extracted_uinodes.uinodes.insert(
                commands.spawn(TemporaryRenderEntity).id(),
                ExtractedUiNode {
                    stack_index: uinode.stack_index,
                    color: outline.color.into(),
                    rect: Rect {
                        max: outline_size,
                        ..Default::default()
                    },
                    image,
                    clip: maybe_clip.map(|clip| clip.clip),
<<<<<<< HEAD
                    flip_x: false,
                    flip_y: false,
                    camera_entity,
                    border: BorderRect::square(uinode.outline_width()),
                    border_radius: uinode.outline_radius(),
                    node_type: NodeType::Border,
=======
                    camera_entity: render_camera_entity.id(),
                    item: ExtractedUiItem::Node {
                        transform: global_transform.compute_matrix(),
                        atlas_scaling: None,
                        flip_x: false,
                        flip_y: false,
                        border: BorderRect::square(uinode.outline_width()),
                        border_radius: uinode.outline_radius(),
                        node_type: NodeType::Border,
                    },
                    main_entity: entity.into(),
>>>>>>> 813c7595
                },
            );
        }
    }
}

/// The UI camera is "moved back" by this many units (plus the [`UI_CAMERA_TRANSFORM_OFFSET`]) and also has a view
/// distance of this many units. This ensures that with a left-handed projection,
/// as ui elements are "stacked on top of each other", they are within the camera's view
/// and have room to grow.
// TODO: Consider computing this value at runtime based on the maximum z-value.
const UI_CAMERA_FAR: f32 = 1000.0;

// This value is subtracted from the far distance for the camera's z-position to ensure nodes at z == 0.0 are rendered
// TODO: Evaluate if we still need this.
const UI_CAMERA_TRANSFORM_OFFSET: f32 = -0.1;

#[derive(Component)]
pub struct DefaultCameraView(pub Entity);

/// Extracts all UI elements associated with a camera into the render world.
pub fn extract_default_ui_camera_view(
    mut commands: Commands,
    mut transparent_render_phases: ResMut<ViewSortedRenderPhases<TransparentUi>>,
    ui_scale: Extract<Res<UiScale>>,
    query: Extract<
        Query<
            (
                RenderEntity,
                &Camera,
                Option<&UiAntiAlias>,
                Option<&UiBoxShadowSamples>,
            ),
            Or<(With<Camera2d>, With<Camera3d>)>,
        >,
    >,
    mut live_entities: Local<EntityHashSet>,
) {
    live_entities.clear();

    let scale = ui_scale.0.recip();
    for (entity, camera, ui_anti_alias, shadow_samples) in &query {
        // ignore inactive cameras
        if !camera.is_active {
            continue;
        }

        if let (
            Some(logical_size),
            Some(URect {
                min: physical_origin,
                ..
            }),
            Some(physical_size),
        ) = (
            camera.logical_viewport_size(),
            camera.physical_viewport_rect(),
            camera.physical_viewport_size(),
        ) {
            // use a projection matrix with the origin in the top left instead of the bottom left that comes with OrthographicProjection
            let projection_matrix = Mat4::orthographic_rh(
                0.0,
                logical_size.x * scale,
                logical_size.y * scale,
                0.0,
                0.0,
                UI_CAMERA_FAR,
            );
            let default_camera_view = commands
                .spawn((
                    ExtractedView {
                        clip_from_view: projection_matrix,
                        world_from_view: GlobalTransform::from_xyz(
                            0.0,
                            0.0,
                            UI_CAMERA_FAR + UI_CAMERA_TRANSFORM_OFFSET,
                        ),
                        clip_from_world: None,
                        hdr: camera.hdr,
                        viewport: UVec4::new(
                            physical_origin.x,
                            physical_origin.y,
                            physical_size.x,
                            physical_size.y,
                        ),
                        color_grading: Default::default(),
                    },
                    TemporaryRenderEntity,
                ))
                .id();
            let mut entity_commands = commands
                .get_entity(entity)
                .expect("Camera entity wasn't synced.");
            entity_commands.insert(DefaultCameraView(default_camera_view));
            if let Some(ui_anti_alias) = ui_anti_alias {
                entity_commands.insert(*ui_anti_alias);
            }
            if let Some(shadow_samples) = shadow_samples {
                entity_commands.insert(*shadow_samples);
            }
            transparent_render_phases.insert_or_clear(entity);

            live_entities.insert(entity);
        }
    }

    transparent_render_phases.retain(|entity, _| live_entities.contains(entity));
}

#[cfg(feature = "bevy_text")]
#[allow(clippy::too_many_arguments)]
pub fn extract_text_sections(
    mut commands: Commands,
    mut extracted_uinodes: ResMut<ExtractedUiNodes>,
    camera_query: Extract<Query<&Camera>>,
    default_ui_camera: Extract<DefaultUiCamera>,
    texture_atlases: Extract<Res<Assets<TextureAtlasLayout>>>,
    ui_scale: Extract<Res<UiScale>>,
    uinode_query: Extract<
        Query<(
            Entity,
            &Node,
            &GlobalTransform,
            &ViewVisibility,
            Option<&CalculatedClip>,
            Option<&TargetCamera>,
            &ComputedTextBlock,
            &TextLayoutInfo,
        )>,
    >,
<<<<<<< HEAD
    mapping: Extract<Query<RenderEntity>>,
=======
    text_styles: Extract<Query<&TextStyle>>,
    mapping: Extract<Query<&RenderEntity>>,
>>>>>>> 813c7595
) {
    let mut start = 0;
    let mut end = 1;

    let default_ui_camera = default_ui_camera.get();
    for (
        entity,
        uinode,
        global_transform,
        view_visibility,
        clip,
        camera,
        computed_block,
        text_layout_info,
    ) in &uinode_query
    {
        let Some(camera_entity) = camera.map(TargetCamera::entity).or(default_ui_camera) else {
            continue;
        };

        // Skip if not visible or if size is set to zero (e.g. when a parent is set to `Display::None`)
        if !view_visibility.get() || uinode.is_empty() {
            continue;
        }

        let scale_factor = camera_query
            .get(camera_entity)
            .ok()
            .and_then(Camera::target_scaling_factor)
            .unwrap_or(1.0)
            * ui_scale.0;
        let inverse_scale_factor = scale_factor.recip();

<<<<<<< HEAD
        let Ok(camera_entity) = mapping.get(camera_entity) else {
=======
        let Ok(&render_camera_entity) = mapping.get(camera_entity) else {
>>>>>>> 813c7595
            continue;
        };
        // Align the text to the nearest physical pixel:
        // * Translate by minus the text node's half-size
        //      (The transform translates to the center of the node but the text coordinates are relative to the node's top left corner)
        // * Multiply the logical coordinates by the scale factor to get its position in physical coordinates
        // * Round the physical position to the nearest physical pixel
        // * Multiply by the rounded physical position by the inverse scale factor to return to logical coordinates

        let logical_top_left = -0.5 * uinode.size();

        let mut transform = global_transform.affine()
            * bevy_math::Affine3A::from_translation(logical_top_left.extend(0.));

        transform.translation *= scale_factor;
        transform.translation = transform.translation.round();
        transform.translation *= inverse_scale_factor;

        let mut color = LinearRgba::WHITE;
        let mut current_span = usize::MAX;
        for (
            i,
            PositionedGlyph {
                position,
                atlas_info,
                span_index,
                ..
            },
        ) in text_layout_info.glyphs.iter().enumerate()
        {
            if *span_index != current_span {
                color = text_styles
                    .get(
                        computed_block
                            .entities()
                            .get(*span_index)
                            .map(|t| t.entity)
                            .unwrap_or(Entity::PLACEHOLDER),
                    )
                    .map(|style| LinearRgba::from(style.color))
                    .unwrap_or_default();
                current_span = *span_index;
            }
            let atlas = texture_atlases.get(&atlas_info.texture_atlas).unwrap();

            let mut rect = atlas.textures[atlas_info.location.glyph_index].as_rect();
            rect.min *= inverse_scale_factor;
            rect.max *= inverse_scale_factor;
<<<<<<< HEAD
            let id = commands.spawn(TemporaryRenderEntity).id();
            extracted_uinodes.uinodes.insert(
                id,
                ExtractedUiNode {
                    stack_index: uinode.stack_index,
                    transform: transform
                        * Mat4::from_translation(position.extend(0.) * inverse_scale_factor),
                    color,
                    rect,
                    image: atlas_info.texture.id(),
                    atlas_scaling: Some(Vec2::splat(inverse_scale_factor)),
                    clip: clip.map(|clip| clip.clip),
                    flip_x: false,
                    flip_y: false,
                    camera_entity,
                    border: BorderRect::ZERO,
                    border_radius: ResolvedBorderRadius::ZERO,
                    node_type: NodeType::Rect,
                },
            );
=======

            extracted_uinodes.glyphs.push(ExtractedGlyph {
                transform: transform
                    * Mat4::from_translation(position.extend(0.) * inverse_scale_factor),
                rect,
            });

            if text_layout_info
                .glyphs
                .get(i + 1)
                .map(|info| {
                    info.span_index != current_span || info.atlas_info.texture != atlas_info.texture
                })
                .unwrap_or(true)
            {
                let id = commands.spawn(TemporaryRenderEntity).id();

                extracted_uinodes.uinodes.insert(
                    id,
                    ExtractedUiNode {
                        stack_index: uinode.stack_index,
                        color,
                        image: atlas_info.texture.id(),
                        clip: clip.map(|clip| clip.clip),
                        camera_entity: render_camera_entity.id(),
                        rect,
                        item: ExtractedUiItem::Glyphs {
                            atlas_scaling: Vec2::splat(inverse_scale_factor),
                            range: start..end,
                        },
                        main_entity: entity.into(),
                    },
                );
                start = end;
            }

            end += 1;
>>>>>>> 813c7595
        }
    }
}

#[repr(C)]
#[derive(Copy, Clone, Pod, Zeroable)]
struct UiVertex {
    pub position: [f32; 3],
    pub uv: [f32; 2],
    pub color: [f32; 4],
    /// Shader flags to determine how to render the UI node.
    /// See [`shader_flags`] for possible values.
    pub flags: u32,
    /// Border radius of the UI node.
    /// Ordering: top left, top right, bottom right, bottom left.
    pub radius: [f32; 4],
    /// Border thickness of the UI node.
    /// Ordering: left, top, right, bottom.
    pub border: [f32; 4],
    /// Size of the UI node.
    pub size: [f32; 2],
}

#[derive(Resource)]
pub struct UiMeta {
    vertices: RawBufferVec<UiVertex>,
    indices: RawBufferVec<u32>,
    view_bind_group: Option<BindGroup>,
}

impl Default for UiMeta {
    fn default() -> Self {
        Self {
            vertices: RawBufferVec::new(BufferUsages::VERTEX),
            indices: RawBufferVec::new(BufferUsages::INDEX),
            view_bind_group: None,
        }
    }
}

pub(crate) const QUAD_VERTEX_POSITIONS: [Vec3; 4] = [
    Vec3::new(-0.5, -0.5, 0.0),
    Vec3::new(0.5, -0.5, 0.0),
    Vec3::new(0.5, 0.5, 0.0),
    Vec3::new(-0.5, 0.5, 0.0),
];

pub(crate) const QUAD_INDICES: [usize; 6] = [0, 2, 3, 0, 1, 2];

#[derive(Component)]
pub struct UiBatch {
    pub range: Range<u32>,
    pub image: AssetId<Image>,
    pub camera: Entity,
}

/// The values here should match the values for the constants in `ui.wgsl`
pub mod shader_flags {
    pub const UNTEXTURED: u32 = 0;
    pub const TEXTURED: u32 = 1;
    /// Ordering: top left, top right, bottom right, bottom left.
    pub const CORNERS: [u32; 4] = [0, 2, 2 | 4, 4];
    pub const BORDER: u32 = 8;
}

#[allow(clippy::too_many_arguments)]
pub fn queue_uinodes(
    extracted_uinodes: Res<ExtractedUiNodes>,
    ui_pipeline: Res<UiPipeline>,
    mut pipelines: ResMut<SpecializedRenderPipelines<UiPipeline>>,
    mut transparent_render_phases: ResMut<ViewSortedRenderPhases<TransparentUi>>,
    mut views: Query<(Entity, &ExtractedView, Option<&UiAntiAlias>)>,
    pipeline_cache: Res<PipelineCache>,
    draw_functions: Res<DrawFunctions<TransparentUi>>,
) {
    let draw_function = draw_functions.read().id::<DrawUi>();
    for (entity, extracted_uinode) in extracted_uinodes.uinodes.iter() {
        let Ok((view_entity, view, ui_anti_alias)) = views.get_mut(extracted_uinode.camera_entity)
        else {
            continue;
        };

        let Some(transparent_phase) = transparent_render_phases.get_mut(&view_entity) else {
            continue;
        };

        let pipeline = pipelines.specialize(
            &pipeline_cache,
            &ui_pipeline,
            UiPipelineKey {
                hdr: view.hdr,
                anti_alias: matches!(ui_anti_alias, None | Some(UiAntiAlias::On)),
            },
        );
        transparent_phase.add(TransparentUi {
            draw_function,
            pipeline,
            entity: (*entity, extracted_uinode.main_entity),
            sort_key: (
                FloatOrd(extracted_uinode.stack_index as f32),
                entity.index(),
            ),
            // batch_range will be calculated in prepare_uinodes
            batch_range: 0..0,
            extra_index: PhaseItemExtraIndex::NONE,
        });
    }
}

#[derive(Resource, Default)]
pub struct UiImageBindGroups {
    pub values: HashMap<AssetId<Image>, BindGroup>,
}

#[allow(clippy::too_many_arguments)]
pub fn prepare_uinodes(
    mut commands: Commands,
    render_device: Res<RenderDevice>,
    render_queue: Res<RenderQueue>,
    mut ui_meta: ResMut<UiMeta>,
    mut extracted_uinodes: ResMut<ExtractedUiNodes>,
    view_uniforms: Res<ViewUniforms>,
    ui_pipeline: Res<UiPipeline>,
    mut image_bind_groups: ResMut<UiImageBindGroups>,
    gpu_images: Res<RenderAssets<GpuImage>>,
    mut phases: ResMut<ViewSortedRenderPhases<TransparentUi>>,
    events: Res<SpriteAssetEvents>,
    mut previous_len: Local<usize>,
) {
    // If an image has changed, the GpuImage has (probably) changed
    for event in &events.images {
        match event {
            AssetEvent::Added { .. } |
            AssetEvent::Unused { .. } |
            // Images don't have dependencies
            AssetEvent::LoadedWithDependencies { .. } => {}
            AssetEvent::Modified { id } | AssetEvent::Removed { id } => {
                image_bind_groups.values.remove(id);
            }
        };
    }

    if let Some(view_binding) = view_uniforms.uniforms.binding() {
        let mut batches: Vec<(Entity, UiBatch)> = Vec::with_capacity(*previous_len);

        ui_meta.vertices.clear();
        ui_meta.indices.clear();
        ui_meta.view_bind_group = Some(render_device.create_bind_group(
            "ui_view_bind_group",
            &ui_pipeline.view_layout,
            &BindGroupEntries::single(view_binding),
        ));

        // Buffer indexes
        let mut vertices_index = 0;
        let mut indices_index = 0;

        for ui_phase in phases.values_mut() {
            let mut batch_item_index = 0;
            let mut batch_image_handle = AssetId::invalid();

            for item_index in 0..ui_phase.items.len() {
                let item = &mut ui_phase.items[item_index];
                if let Some(extracted_uinode) = extracted_uinodes.uinodes.get(&item.entity()) {
                    let mut existing_batch = batches.last_mut();

                    if batch_image_handle == AssetId::invalid()
                        || existing_batch.is_none()
                        || (batch_image_handle != AssetId::default()
                            && extracted_uinode.image != AssetId::default()
                            && batch_image_handle != extracted_uinode.image)
                        || existing_batch.as_ref().map(|(_, b)| b.camera)
                            != Some(extracted_uinode.camera_entity)
                    {
                        if let Some(gpu_image) = gpu_images.get(extracted_uinode.image) {
                            batch_item_index = item_index;
                            batch_image_handle = extracted_uinode.image;

                            let new_batch = UiBatch {
                                range: vertices_index..vertices_index,
                                image: extracted_uinode.image,
                                camera: extracted_uinode.camera_entity,
                            };

                            batches.push((item.entity(), new_batch));

                            image_bind_groups
                                .values
                                .entry(batch_image_handle)
                                .or_insert_with(|| {
                                    render_device.create_bind_group(
                                        "ui_material_bind_group",
                                        &ui_pipeline.image_layout,
                                        &BindGroupEntries::sequential((
                                            &gpu_image.texture_view,
                                            &gpu_image.sampler,
                                        )),
                                    )
                                });

                            existing_batch = batches.last_mut();
                        } else {
                            continue;
                        }
                    } else if batch_image_handle == AssetId::default()
                        && extracted_uinode.image != AssetId::default()
                    {
                        if let Some(gpu_image) = gpu_images.get(extracted_uinode.image) {
                            batch_image_handle = extracted_uinode.image;
                            existing_batch.as_mut().unwrap().1.image = extracted_uinode.image;

                            image_bind_groups
                                .values
                                .entry(batch_image_handle)
                                .or_insert_with(|| {
                                    render_device.create_bind_group(
                                        "ui_material_bind_group",
                                        &ui_pipeline.image_layout,
                                        &BindGroupEntries::sequential((
                                            &gpu_image.texture_view,
                                            &gpu_image.sampler,
                                        )),
                                    )
                                });
                        } else {
                            continue;
                        }
                    }
                    match &extracted_uinode.item {
                        ExtractedUiItem::Node {
                            atlas_scaling,
                            flip_x,
                            flip_y,
                            border_radius,
                            border,
                            node_type,
                            transform,
                        } => {
                            let mut flags = if extracted_uinode.image != AssetId::default() {
                                shader_flags::TEXTURED
                            } else {
                                shader_flags::UNTEXTURED
                            };

                            let mut uinode_rect = extracted_uinode.rect;

                            let rect_size = uinode_rect.size().extend(1.0);

                            // Specify the corners of the node
                            let positions = QUAD_VERTEX_POSITIONS
                                .map(|pos| (*transform * (pos * rect_size).extend(1.)).xyz());

                            // Calculate the effect of clipping
                            // Note: this won't work with rotation/scaling, but that's much more complex (may need more that 2 quads)
                            let mut positions_diff = if let Some(clip) = extracted_uinode.clip {
                                [
                                    Vec2::new(
                                        f32::max(clip.min.x - positions[0].x, 0.),
                                        f32::max(clip.min.y - positions[0].y, 0.),
                                    ),
                                    Vec2::new(
                                        f32::min(clip.max.x - positions[1].x, 0.),
                                        f32::max(clip.min.y - positions[1].y, 0.),
                                    ),
                                    Vec2::new(
                                        f32::min(clip.max.x - positions[2].x, 0.),
                                        f32::min(clip.max.y - positions[2].y, 0.),
                                    ),
                                    Vec2::new(
                                        f32::max(clip.min.x - positions[3].x, 0.),
                                        f32::min(clip.max.y - positions[3].y, 0.),
                                    ),
                                ]
                            } else {
                                [Vec2::ZERO; 4]
                            };

                            let positions_clipped = [
                                positions[0] + positions_diff[0].extend(0.),
                                positions[1] + positions_diff[1].extend(0.),
                                positions[2] + positions_diff[2].extend(0.),
                                positions[3] + positions_diff[3].extend(0.),
                            ];

                            let transformed_rect_size = transform.transform_vector3(rect_size);

                            // Don't try to cull nodes that have a rotation
                            // In a rotation around the Z-axis, this value is 0.0 for an angle of 0.0 or π
                            // In those two cases, the culling check can proceed normally as corners will be on
                            // horizontal / vertical lines
                            // For all other angles, bypass the culling check
                            // This does not properly handles all rotations on all axis
                            if transform.x_axis[1] == 0.0 {
                                // Cull nodes that are completely clipped
                                if positions_diff[0].x - positions_diff[1].x
                                    >= transformed_rect_size.x
                                    || positions_diff[1].y - positions_diff[2].y
                                        >= transformed_rect_size.y
                                {
                                    continue;
                                }
                            }
                            let uvs = if flags == shader_flags::UNTEXTURED {
                                [Vec2::ZERO, Vec2::X, Vec2::ONE, Vec2::Y]
                            } else {
                                let image = gpu_images.get(extracted_uinode.image).expect(
                                    "Image was checked during batching and should still exist",
                                );
                                // Rescale atlases. This is done here because we need texture data that might not be available in Extract.
                                let atlas_extent = atlas_scaling
                                    .map(|scaling| image.size.as_vec2() * scaling)
                                    .unwrap_or(uinode_rect.max);
                                if *flip_x {
                                    core::mem::swap(&mut uinode_rect.max.x, &mut uinode_rect.min.x);
                                    positions_diff[0].x *= -1.;
                                    positions_diff[1].x *= -1.;
                                    positions_diff[2].x *= -1.;
                                    positions_diff[3].x *= -1.;
                                }
                                if *flip_y {
                                    core::mem::swap(&mut uinode_rect.max.y, &mut uinode_rect.min.y);
                                    positions_diff[0].y *= -1.;
                                    positions_diff[1].y *= -1.;
                                    positions_diff[2].y *= -1.;
                                    positions_diff[3].y *= -1.;
                                }
                                [
                                    Vec2::new(
                                        uinode_rect.min.x + positions_diff[0].x,
                                        uinode_rect.min.y + positions_diff[0].y,
                                    ),
                                    Vec2::new(
                                        uinode_rect.max.x + positions_diff[1].x,
                                        uinode_rect.min.y + positions_diff[1].y,
                                    ),
                                    Vec2::new(
                                        uinode_rect.max.x + positions_diff[2].x,
                                        uinode_rect.max.y + positions_diff[2].y,
                                    ),
                                    Vec2::new(
                                        uinode_rect.min.x + positions_diff[3].x,
                                        uinode_rect.max.y + positions_diff[3].y,
                                    ),
                                ]
                                .map(|pos| pos / atlas_extent)
                            };

                            let color = extracted_uinode.color.to_f32_array();
                            if *node_type == NodeType::Border {
                                flags |= shader_flags::BORDER;
                            }

                            for i in 0..4 {
                                ui_meta.vertices.push(UiVertex {
                                    position: positions_clipped[i].into(),
                                    uv: uvs[i].into(),
                                    color,
                                    flags: flags | shader_flags::CORNERS[i],
                                    radius: [
                                        border_radius.top_left,
                                        border_radius.top_right,
                                        border_radius.bottom_right,
                                        border_radius.bottom_left,
                                    ],
                                    border: [border.left, border.top, border.right, border.bottom],
                                    size: rect_size.xy().into(),
                                });
                            }

                            for &i in &QUAD_INDICES {
                                ui_meta.indices.push(indices_index + i as u32);
                            }

                            vertices_index += 6;
                            indices_index += 4;
                        }
                        ExtractedUiItem::Glyphs {
                            atlas_scaling,
                            range,
                        } => {
                            let image = gpu_images
                                .get(extracted_uinode.image)
                                .expect("Image was checked during batching and should still exist");

                            let atlas_extent = image.size.as_vec2() * *atlas_scaling;

                            let color = extracted_uinode.color.to_f32_array();
                            for glyph in &extracted_uinodes.glyphs[range.clone()] {
                                let glyph_rect = glyph.rect;
                                let size = glyph.rect.size();

                                let rect_size = glyph_rect.size().extend(1.0);

                                // Specify the corners of the glyph
                                let positions = QUAD_VERTEX_POSITIONS.map(|pos| {
                                    (glyph.transform * (pos * rect_size).extend(1.)).xyz()
                                });

                                let positions_diff = if let Some(clip) = extracted_uinode.clip {
                                    [
                                        Vec2::new(
                                            f32::max(clip.min.x - positions[0].x, 0.),
                                            f32::max(clip.min.y - positions[0].y, 0.),
                                        ),
                                        Vec2::new(
                                            f32::min(clip.max.x - positions[1].x, 0.),
                                            f32::max(clip.min.y - positions[1].y, 0.),
                                        ),
                                        Vec2::new(
                                            f32::min(clip.max.x - positions[2].x, 0.),
                                            f32::min(clip.max.y - positions[2].y, 0.),
                                        ),
                                        Vec2::new(
                                            f32::max(clip.min.x - positions[3].x, 0.),
                                            f32::min(clip.max.y - positions[3].y, 0.),
                                        ),
                                    ]
                                } else {
                                    [Vec2::ZERO; 4]
                                };

                                let positions_clipped = [
                                    positions[0] + positions_diff[0].extend(0.),
                                    positions[1] + positions_diff[1].extend(0.),
                                    positions[2] + positions_diff[2].extend(0.),
                                    positions[3] + positions_diff[3].extend(0.),
                                ];

                                // cull nodes that are completely clipped
                                let transformed_rect_size =
                                    glyph.transform.transform_vector3(rect_size);
                                if positions_diff[0].x - positions_diff[1].x
                                    >= transformed_rect_size.x
                                    || positions_diff[1].y - positions_diff[2].y
                                        >= transformed_rect_size.y
                                {
                                    continue;
                                }

                                let uvs = [
                                    Vec2::new(
                                        glyph.rect.min.x + positions_diff[0].x,
                                        glyph.rect.min.y + positions_diff[0].y,
                                    ),
                                    Vec2::new(
                                        glyph.rect.max.x + positions_diff[1].x,
                                        glyph.rect.min.y + positions_diff[1].y,
                                    ),
                                    Vec2::new(
                                        glyph.rect.max.x + positions_diff[2].x,
                                        glyph.rect.max.y + positions_diff[2].y,
                                    ),
                                    Vec2::new(
                                        glyph.rect.min.x + positions_diff[3].x,
                                        glyph.rect.max.y + positions_diff[3].y,
                                    ),
                                ]
                                .map(|pos| pos / atlas_extent);

                                for i in 0..4 {
                                    ui_meta.vertices.push(UiVertex {
                                        position: positions_clipped[i].into(),
                                        uv: uvs[i].into(),
                                        color,
                                        flags: shader_flags::TEXTURED | shader_flags::CORNERS[i],
                                        radius: [0.0; 4],
                                        border: [0.0; 4],
                                        size: size.into(),
                                    });
                                }

                                for &i in &QUAD_INDICES {
                                    ui_meta.indices.push(indices_index + i as u32);
                                }

                                vertices_index += 6;
                                indices_index += 4;
                            }
                        }
                    }
                    existing_batch.unwrap().1.range.end = vertices_index;
                    ui_phase.items[batch_item_index].batch_range_mut().end += 1;
                } else {
                    batch_image_handle = AssetId::invalid();
                }
            }
        }

        ui_meta.vertices.write_buffer(&render_device, &render_queue);
        ui_meta.indices.write_buffer(&render_device, &render_queue);
        *previous_len = batches.len();
        commands.insert_or_spawn_batch(batches);
    }
    extracted_uinodes.clear();
}<|MERGE_RESOLUTION|>--- conflicted
+++ resolved
@@ -245,11 +245,7 @@
             continue;
         };
 
-<<<<<<< HEAD
-        let Ok(camera_entity) = mapping.get(camera_entity) else {
-=======
         let Ok(&render_camera_entity) = mapping.get(camera_entity) else {
->>>>>>> 813c7595
             continue;
         };
 
@@ -269,15 +265,6 @@
                 },
                 clip: clip.map(|clip| clip.clip),
                 image: AssetId::default(),
-<<<<<<< HEAD
-                atlas_scaling: None,
-                flip_x: false,
-                flip_y: false,
-                camera_entity,
-                border: uinode.border(),
-                border_radius: uinode.border_radius(),
-                node_type: NodeType::Rect,
-=======
                 camera_entity: render_camera_entity.id(),
                 item: ExtractedUiItem::Node {
                     atlas_scaling: None,
@@ -289,7 +276,6 @@
                     node_type: NodeType::Rect,
                 },
                 main_entity: entity.into(),
->>>>>>> 813c7595
             },
         );
     }
@@ -371,15 +357,6 @@
                 rect,
                 clip: clip.map(|clip| clip.clip),
                 image: image.texture.id(),
-<<<<<<< HEAD
-                atlas_scaling,
-                flip_x: image.flip_x,
-                flip_y: image.flip_y,
-                camera_entity: render_camera_entity,
-                border: uinode.border,
-                border_radius: uinode.border_radius,
-                node_type: NodeType::Rect,
-=======
                 camera_entity: render_camera_entity.id(),
                 item: ExtractedUiItem::Node {
                     atlas_scaling,
@@ -391,7 +368,6 @@
                     node_type: NodeType::Rect,
                 },
                 main_entity: entity.into(),
->>>>>>> 813c7595
             },
         );
     }
@@ -433,11 +409,7 @@
             continue;
         };
 
-<<<<<<< HEAD
-        let Ok(camera_entity) = mapping.get(camera_entity) else {
-=======
         let Ok(&render_camera_entity) = mapping.get(camera_entity) else {
->>>>>>> 813c7595
             continue;
         };
 
@@ -463,14 +435,6 @@
                         },
                         image,
                         clip: maybe_clip.map(|clip| clip.clip),
-<<<<<<< HEAD
-                        flip_x: false,
-                        flip_y: false,
-                        camera_entity,
-                        border_radius: uinode.border_radius(),
-                        border: uinode.border(),
-                        node_type: NodeType::Border,
-=======
                         camera_entity: render_camera_entity.id(),
                         item: ExtractedUiItem::Node {
                             atlas_scaling: None,
@@ -482,7 +446,6 @@
                             node_type: NodeType::Border,
                         },
                         main_entity: entity.into(),
->>>>>>> 813c7595
                     },
                 );
             }
@@ -501,14 +464,6 @@
                     },
                     image,
                     clip: maybe_clip.map(|clip| clip.clip),
-<<<<<<< HEAD
-                    flip_x: false,
-                    flip_y: false,
-                    camera_entity,
-                    border: BorderRect::square(uinode.outline_width()),
-                    border_radius: uinode.outline_radius(),
-                    node_type: NodeType::Border,
-=======
                     camera_entity: render_camera_entity.id(),
                     item: ExtractedUiItem::Node {
                         transform: global_transform.compute_matrix(),
@@ -520,7 +475,6 @@
                         node_type: NodeType::Border,
                     },
                     main_entity: entity.into(),
->>>>>>> 813c7595
                 },
             );
         }
@@ -651,12 +605,8 @@
             &TextLayoutInfo,
         )>,
     >,
-<<<<<<< HEAD
-    mapping: Extract<Query<RenderEntity>>,
-=======
     text_styles: Extract<Query<&TextStyle>>,
     mapping: Extract<Query<&RenderEntity>>,
->>>>>>> 813c7595
 ) {
     let mut start = 0;
     let mut end = 1;
@@ -690,11 +640,7 @@
             * ui_scale.0;
         let inverse_scale_factor = scale_factor.recip();
 
-<<<<<<< HEAD
-        let Ok(camera_entity) = mapping.get(camera_entity) else {
-=======
         let Ok(&render_camera_entity) = mapping.get(camera_entity) else {
->>>>>>> 813c7595
             continue;
         };
         // Align the text to the nearest physical pixel:
@@ -743,28 +689,6 @@
             let mut rect = atlas.textures[atlas_info.location.glyph_index].as_rect();
             rect.min *= inverse_scale_factor;
             rect.max *= inverse_scale_factor;
-<<<<<<< HEAD
-            let id = commands.spawn(TemporaryRenderEntity).id();
-            extracted_uinodes.uinodes.insert(
-                id,
-                ExtractedUiNode {
-                    stack_index: uinode.stack_index,
-                    transform: transform
-                        * Mat4::from_translation(position.extend(0.) * inverse_scale_factor),
-                    color,
-                    rect,
-                    image: atlas_info.texture.id(),
-                    atlas_scaling: Some(Vec2::splat(inverse_scale_factor)),
-                    clip: clip.map(|clip| clip.clip),
-                    flip_x: false,
-                    flip_y: false,
-                    camera_entity,
-                    border: BorderRect::ZERO,
-                    border_radius: ResolvedBorderRadius::ZERO,
-                    node_type: NodeType::Rect,
-                },
-            );
-=======
 
             extracted_uinodes.glyphs.push(ExtractedGlyph {
                 transform: transform
@@ -802,7 +726,6 @@
             }
 
             end += 1;
->>>>>>> 813c7595
         }
     }
 }
