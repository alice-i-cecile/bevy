<<<<<<< HEAD
use crate::input::Input;
use crate::keyboard::KeyCode;
=======
use crate::{ButtonState, KeyCode, KeyboardInput};
>>>>>>> e49542b0
use bevy_app::AppExit;
use bevy_ecs::prelude::{EventWriter, Res};

/// Sends an [`AppExit`] event whenever the `ESC` key is pressed.
///
/// ## Note
///
/// This system is not added as part of the `DefaultPlugins`. You can add the [`exit_on_esc_system`]
/// yourself if desired.
pub fn exit_on_esc_system(
    keyboard_input: Res<Input<KeyCode>>,
    mut app_exit_events: EventWriter<AppExit>,
) {
<<<<<<< HEAD
    if keyboard_input.just_pressed(KeyCode::Escape) {
        app_exit_events.send_default();
=======
    for event in keyboard_input_events.iter() {
        if let Some(key_code) = event.key_code {
            if event.state == ButtonState::Pressed && key_code == KeyCode::Escape {
                app_exit_events.send_default();
            }
        }
>>>>>>> e49542b0
    }
}<|MERGE_RESOLUTION|>--- conflicted
+++ resolved
@@ -1,9 +1,6 @@
-<<<<<<< HEAD
 use crate::input::Input;
 use crate::keyboard::KeyCode;
-=======
 use crate::{ButtonState, KeyCode, KeyboardInput};
->>>>>>> e49542b0
 use bevy_app::AppExit;
 use bevy_ecs::prelude::{EventWriter, Res};
 
@@ -17,16 +14,7 @@
     keyboard_input: Res<Input<KeyCode>>,
     mut app_exit_events: EventWriter<AppExit>,
 ) {
-<<<<<<< HEAD
     if keyboard_input.just_pressed(KeyCode::Escape) {
         app_exit_events.send_default();
-=======
-    for event in keyboard_input_events.iter() {
-        if let Some(key_code) = event.key_code {
-            if event.state == ButtonState::Pressed && key_code == KeyCode::Escape {
-                app_exit_events.send_default();
-            }
-        }
->>>>>>> e49542b0
-    }
+   }
 }