--- conflicted
+++ resolved
@@ -46,25 +46,14 @@
 }
 
 impl Gamepads {
-<<<<<<< HEAD
-    /// Returns true if the [Gamepads] contains a [Gamepad].
+    /// Returns true if [`Gamepads`] contains a [`Gamepad`].
     pub fn contains(&self, gamepad: Gamepad) -> bool {
         self.gamepads.contains(&gamepad)
     }
 
-    /// Iterates over registered [Gamepad]s
+    /// Iterates over registered [`Gamepad`]s
     pub fn iter(&self) -> impl Iterator<Item = Gamepad> + '_ {
         self.gamepads.iter().copied()
-=======
-    /// Returns `true` if the `gamepad` is connected.
-    pub fn contains(&self, gamepad: &Gamepad) -> bool {
-        self.gamepads.contains(gamepad)
-    }
-
-    /// An iterator visiting all connected [`Gamepad`]s in arbitrary order.
-    pub fn iter(&self) -> impl Iterator<Item = &Gamepad> + '_ {
-        self.gamepads.iter()
->>>>>>> cbb884cb
     }
 
     /// Registers the `gamepad` marking it as connected.
@@ -72,15 +61,9 @@
         self.gamepads.insert(gamepad);
     }
 
-<<<<<<< HEAD
-    /// Deregisters [Gamepad.
+    /// Deregisters the [`Gamepad`], marking it as disconnected.
     fn deregister(&mut self, gamepad: Gamepad) {
         self.gamepads.remove(&gamepad);
-=======
-    /// Deregisters the `gamepad` marking it as disconnected.
-    fn deregister(&mut self, gamepad: &Gamepad) {
-        self.gamepads.remove(gamepad);
->>>>>>> cbb884cb
     }
 }
 
