use core::ops::Range;

use crate::{
    texture_atlas::TextureAtlasLayout, ComputedTextureSlices, Sprite, WithSprite,
    SPRITE_SHADER_HANDLE,
};
use bevy_asset::{AssetEvent, AssetId, Assets};
use bevy_color::{ColorToComponents, LinearRgba};
use bevy_core_pipeline::{
    core_2d::{Transparent2d, CORE_2D_DEPTH_FORMAT},
    tonemapping::{
        get_lut_bind_group_layout_entries, get_lut_bindings, DebandDither, Tonemapping,
        TonemappingLuts,
    },
};
use bevy_ecs::{
    prelude::*,
    query::ROQueryItem,
    system::{lifetimeless::*, SystemParamItem, SystemState},
};
use bevy_math::{Affine3A, FloatOrd, Quat, Rect, Vec2, Vec4};
use bevy_render::sync_world::MainEntity;
use bevy_render::view::RenderVisibleEntities;
use bevy_render::{
    render_asset::RenderAssets,
    render_phase::{
        DrawFunctions, PhaseItem, PhaseItemExtraIndex, RenderCommand, RenderCommandResult,
        SetItemPipeline, TrackedRenderPass, ViewSortedRenderPhases,
    },
    render_resource::{
        binding_types::{sampler, texture_2d, uniform_buffer},
        *,
    },
    renderer::{RenderDevice, RenderQueue},
    sync_world::{RenderEntity, TemporaryRenderEntity},
    texture::{
        BevyDefault, DefaultImageSampler, FallbackImage, GpuImage, Image, ImageSampler,
        TextureFormatPixelInfo,
    },
    view::{
        ExtractedView, Msaa, ViewTarget, ViewUniform, ViewUniformOffset, ViewUniforms,
        ViewVisibility,
    },
    Extract,
};
use bevy_transform::components::GlobalTransform;
use bevy_utils::HashMap;
use bytemuck::{Pod, Zeroable};
use fixedbitset::FixedBitSet;

#[derive(Resource)]
pub struct SpritePipeline {
    view_layout: BindGroupLayout,
    material_layout: BindGroupLayout,
    pub dummy_white_gpu_image: GpuImage,
}

impl FromWorld for SpritePipeline {
    fn from_world(world: &mut World) -> Self {
        let mut system_state: SystemState<(
            Res<RenderDevice>,
            Res<DefaultImageSampler>,
            Res<RenderQueue>,
        )> = SystemState::new(world);
        let (render_device, default_sampler, render_queue) = system_state.get_mut(world);

        let tonemapping_lut_entries = get_lut_bind_group_layout_entries();
        let view_layout = render_device.create_bind_group_layout(
            "sprite_view_layout",
            &BindGroupLayoutEntries::with_indices(
                ShaderStages::VERTEX_FRAGMENT,
                (
                    (0, uniform_buffer::<ViewUniform>(true)),
                    (
                        1,
                        tonemapping_lut_entries[0].visibility(ShaderStages::FRAGMENT),
                    ),
                    (
                        2,
                        tonemapping_lut_entries[1].visibility(ShaderStages::FRAGMENT),
                    ),
                ),
            ),
        );

        let material_layout = render_device.create_bind_group_layout(
            "sprite_material_layout",
            &BindGroupLayoutEntries::sequential(
                ShaderStages::FRAGMENT,
                (
                    texture_2d(TextureSampleType::Float { filterable: true }),
                    sampler(SamplerBindingType::Filtering),
                ),
            ),
        );
        let dummy_white_gpu_image = {
            let image = Image::default();
            let texture = render_device.create_texture(&image.texture_descriptor);
            let sampler = match image.sampler {
                ImageSampler::Default => (**default_sampler).clone(),
                ImageSampler::Descriptor(ref descriptor) => {
                    render_device.create_sampler(&descriptor.as_wgpu())
                }
            };

            let format_size = image.texture_descriptor.format.pixel_size();
            render_queue.write_texture(
                texture.as_image_copy(),
                &image.data,
                ImageDataLayout {
                    offset: 0,
                    bytes_per_row: Some(image.width() * format_size as u32),
                    rows_per_image: None,
                },
                image.texture_descriptor.size,
            );
            let texture_view = texture.create_view(&TextureViewDescriptor::default());
            GpuImage {
                texture,
                texture_view,
                texture_format: image.texture_descriptor.format,
                sampler,
                size: image.size(),
                mip_level_count: image.texture_descriptor.mip_level_count,
            }
        };

        SpritePipeline {
            view_layout,
            material_layout,
            dummy_white_gpu_image,
        }
    }
}

bitflags::bitflags! {
    #[derive(Clone, Copy, Debug, PartialEq, Eq, Hash)]
    #[repr(transparent)]
    // NOTE: Apparently quadro drivers support up to 64x MSAA.
    // MSAA uses the highest 3 bits for the MSAA log2(sample count) to support up to 128x MSAA.
    pub struct SpritePipelineKey: u32 {
        const NONE                              = 0;
        const HDR                               = 1 << 0;
        const TONEMAP_IN_SHADER                 = 1 << 1;
        const DEBAND_DITHER                     = 1 << 2;
        const MSAA_RESERVED_BITS                = Self::MSAA_MASK_BITS << Self::MSAA_SHIFT_BITS;
        const TONEMAP_METHOD_RESERVED_BITS      = Self::TONEMAP_METHOD_MASK_BITS << Self::TONEMAP_METHOD_SHIFT_BITS;
        const TONEMAP_METHOD_NONE               = 0 << Self::TONEMAP_METHOD_SHIFT_BITS;
        const TONEMAP_METHOD_REINHARD           = 1 << Self::TONEMAP_METHOD_SHIFT_BITS;
        const TONEMAP_METHOD_REINHARD_LUMINANCE = 2 << Self::TONEMAP_METHOD_SHIFT_BITS;
        const TONEMAP_METHOD_ACES_FITTED        = 3 << Self::TONEMAP_METHOD_SHIFT_BITS;
        const TONEMAP_METHOD_AGX                = 4 << Self::TONEMAP_METHOD_SHIFT_BITS;
        const TONEMAP_METHOD_SOMEWHAT_BORING_DISPLAY_TRANSFORM = 5 << Self::TONEMAP_METHOD_SHIFT_BITS;
        const TONEMAP_METHOD_TONY_MC_MAPFACE    = 6 << Self::TONEMAP_METHOD_SHIFT_BITS;
        const TONEMAP_METHOD_BLENDER_FILMIC     = 7 << Self::TONEMAP_METHOD_SHIFT_BITS;
    }
}

impl SpritePipelineKey {
    const MSAA_MASK_BITS: u32 = 0b111;
    const MSAA_SHIFT_BITS: u32 = 32 - Self::MSAA_MASK_BITS.count_ones();
    const TONEMAP_METHOD_MASK_BITS: u32 = 0b111;
    const TONEMAP_METHOD_SHIFT_BITS: u32 =
        Self::MSAA_SHIFT_BITS - Self::TONEMAP_METHOD_MASK_BITS.count_ones();

    #[inline]
    pub const fn from_msaa_samples(msaa_samples: u32) -> Self {
        let msaa_bits =
            (msaa_samples.trailing_zeros() & Self::MSAA_MASK_BITS) << Self::MSAA_SHIFT_BITS;
        Self::from_bits_retain(msaa_bits)
    }

    #[inline]
    pub const fn msaa_samples(&self) -> u32 {
        1 << ((self.bits() >> Self::MSAA_SHIFT_BITS) & Self::MSAA_MASK_BITS)
    }

    #[inline]
    pub const fn from_hdr(hdr: bool) -> Self {
        if hdr {
            SpritePipelineKey::HDR
        } else {
            SpritePipelineKey::NONE
        }
    }
}

impl SpecializedRenderPipeline for SpritePipeline {
    type Key = SpritePipelineKey;

    fn specialize(&self, key: Self::Key) -> RenderPipelineDescriptor {
        let mut shader_defs = Vec::new();
        if key.contains(SpritePipelineKey::TONEMAP_IN_SHADER) {
            shader_defs.push("TONEMAP_IN_SHADER".into());
            shader_defs.push(ShaderDefVal::UInt(
                "TONEMAPPING_LUT_TEXTURE_BINDING_INDEX".into(),
                1,
            ));
            shader_defs.push(ShaderDefVal::UInt(
                "TONEMAPPING_LUT_SAMPLER_BINDING_INDEX".into(),
                2,
            ));

            let method = key.intersection(SpritePipelineKey::TONEMAP_METHOD_RESERVED_BITS);

            if method == SpritePipelineKey::TONEMAP_METHOD_NONE {
                shader_defs.push("TONEMAP_METHOD_NONE".into());
            } else if method == SpritePipelineKey::TONEMAP_METHOD_REINHARD {
                shader_defs.push("TONEMAP_METHOD_REINHARD".into());
            } else if method == SpritePipelineKey::TONEMAP_METHOD_REINHARD_LUMINANCE {
                shader_defs.push("TONEMAP_METHOD_REINHARD_LUMINANCE".into());
            } else if method == SpritePipelineKey::TONEMAP_METHOD_ACES_FITTED {
                shader_defs.push("TONEMAP_METHOD_ACES_FITTED".into());
            } else if method == SpritePipelineKey::TONEMAP_METHOD_AGX {
                shader_defs.push("TONEMAP_METHOD_AGX".into());
            } else if method == SpritePipelineKey::TONEMAP_METHOD_SOMEWHAT_BORING_DISPLAY_TRANSFORM
            {
                shader_defs.push("TONEMAP_METHOD_SOMEWHAT_BORING_DISPLAY_TRANSFORM".into());
            } else if method == SpritePipelineKey::TONEMAP_METHOD_BLENDER_FILMIC {
                shader_defs.push("TONEMAP_METHOD_BLENDER_FILMIC".into());
            } else if method == SpritePipelineKey::TONEMAP_METHOD_TONY_MC_MAPFACE {
                shader_defs.push("TONEMAP_METHOD_TONY_MC_MAPFACE".into());
            }

            // Debanding is tied to tonemapping in the shader, cannot run without it.
            if key.contains(SpritePipelineKey::DEBAND_DITHER) {
                shader_defs.push("DEBAND_DITHER".into());
            }
        }

        let format = match key.contains(SpritePipelineKey::HDR) {
            true => ViewTarget::TEXTURE_FORMAT_HDR,
            false => TextureFormat::bevy_default(),
        };

        let instance_rate_vertex_buffer_layout = VertexBufferLayout {
            array_stride: 80,
            step_mode: VertexStepMode::Instance,
            attributes: vec![
                // @location(0) i_model_transpose_col0: vec4<f32>,
                VertexAttribute {
                    format: VertexFormat::Float32x4,
                    offset: 0,
                    shader_location: 0,
                },
                // @location(1) i_model_transpose_col1: vec4<f32>,
                VertexAttribute {
                    format: VertexFormat::Float32x4,
                    offset: 16,
                    shader_location: 1,
                },
                // @location(2) i_model_transpose_col2: vec4<f32>,
                VertexAttribute {
                    format: VertexFormat::Float32x4,
                    offset: 32,
                    shader_location: 2,
                },
                // @location(3) i_color: vec4<f32>,
                VertexAttribute {
                    format: VertexFormat::Float32x4,
                    offset: 48,
                    shader_location: 3,
                },
                // @location(4) i_uv_offset_scale: vec4<f32>,
                VertexAttribute {
                    format: VertexFormat::Float32x4,
                    offset: 64,
                    shader_location: 4,
                },
            ],
        };

        RenderPipelineDescriptor {
            vertex: VertexState {
                shader: SPRITE_SHADER_HANDLE,
                entry_point: "vertex".into(),
                shader_defs: shader_defs.clone(),
                buffers: vec![instance_rate_vertex_buffer_layout],
            },
            fragment: Some(FragmentState {
                shader: SPRITE_SHADER_HANDLE,
                shader_defs,
                entry_point: "fragment".into(),
                targets: vec![Some(ColorTargetState {
                    format,
                    blend: Some(BlendState::ALPHA_BLENDING),
                    write_mask: ColorWrites::ALL,
                })],
            }),
            layout: vec![self.view_layout.clone(), self.material_layout.clone()],
            primitive: PrimitiveState {
                front_face: FrontFace::Ccw,
                cull_mode: None,
                unclipped_depth: false,
                polygon_mode: PolygonMode::Fill,
                conservative: false,
                topology: PrimitiveTopology::TriangleList,
                strip_index_format: None,
            },
            // Sprites are always alpha blended so they never need to write to depth.
            // They just need to read it in case an opaque mesh2d
            // that wrote to depth is present.
            depth_stencil: Some(DepthStencilState {
                format: CORE_2D_DEPTH_FORMAT,
                depth_write_enabled: false,
                depth_compare: CompareFunction::GreaterEqual,
                stencil: StencilState {
                    front: StencilFaceState::IGNORE,
                    back: StencilFaceState::IGNORE,
                    read_mask: 0,
                    write_mask: 0,
                },
                bias: DepthBiasState {
                    constant: 0,
                    slope_scale: 0.0,
                    clamp: 0.0,
                },
            }),
            multisample: MultisampleState {
                count: key.msaa_samples(),
                mask: !0,
                alpha_to_coverage_enabled: false,
            },
            label: Some("sprite_pipeline".into()),
            push_constant_ranges: Vec::new(),
        }
    }
}

pub struct ExtractedSprite {
    pub transform: GlobalTransform,
    pub color: LinearRgba,
    /// Select an area of the texture
    pub rect: Option<Rect>,
    /// Change the on-screen size of the sprite
    pub custom_size: Option<Vec2>,
    /// Asset ID of the [`Image`] of this sprite
    /// PERF: storing an `AssetId` instead of `Handle<Image>` enables some optimizations (`ExtractedSprite` becomes `Copy` and doesn't need to be dropped)
    pub image_handle_id: AssetId<Image>,
    pub flip_x: bool,
    pub flip_y: bool,
    pub anchor: Vec2,
    /// For cases where additional [`ExtractedSprites`] are created during extraction, this stores the
    /// entity that caused that creation for use in determining visibility.
    pub original_entity: Option<Entity>,
}

#[derive(Resource, Default)]
pub struct ExtractedSprites {
    pub sprites: HashMap<(Entity, MainEntity), ExtractedSprite>,
}

#[derive(Resource, Default)]
pub struct SpriteAssetEvents {
    pub images: Vec<AssetEvent<Image>>,
}

pub fn extract_sprite_events(
    mut events: ResMut<SpriteAssetEvents>,
    mut image_events: Extract<EventReader<AssetEvent<Image>>>,
) {
    let SpriteAssetEvents { ref mut images } = *events;
    images.clear();

    for event in image_events.read() {
        images.push(*event);
    }
}

pub fn extract_sprites(
    mut commands: Commands,
    mut extracted_sprites: ResMut<ExtractedSprites>,
    texture_atlases: Extract<Res<Assets<TextureAtlasLayout>>>,
    sprite_query: Extract<
        Query<(
            Entity,
            RenderEntity,
            &ViewVisibility,
            &Sprite,
            &GlobalTransform,
            Option<&ComputedTextureSlices>,
        )>,
    >,
) {
    extracted_sprites.sprites.clear();
    for (original_entity, entity, view_visibility, sprite, transform, slices) in sprite_query.iter()
    {
        if !view_visibility.get() {
            continue;
        }

        if let Some(slices) = slices {
            extracted_sprites.sprites.extend(
                slices
                    .extract_sprites(transform, original_entity, sprite)
                    .map(|e| {
                        (
                            (
                                commands.spawn(TemporaryRenderEntity).id(),
                                original_entity.into(),
                            ),
                            e,
                        )
                    }),
            );
        } else {
            let atlas_rect = sprite
                .texture_atlas
                .as_ref()
                .and_then(|s| s.texture_rect(&texture_atlases).map(|r| r.as_rect()));
            let rect = match (atlas_rect, sprite.rect) {
                (None, None) => None,
                (None, Some(sprite_rect)) => Some(sprite_rect),
                (Some(atlas_rect), None) => Some(atlas_rect),
                (Some(atlas_rect), Some(mut sprite_rect)) => {
                    sprite_rect.min += atlas_rect.min;
                    sprite_rect.max += atlas_rect.min;

                    Some(sprite_rect)
                }
            };

            // PERF: we don't check in this function that the `Image` asset is ready, since it should be in most cases and hashing the handle is expensive
            extracted_sprites.sprites.insert(
<<<<<<< HEAD
                entity,
=======
                (entity.id(), original_entity.into()),
>>>>>>> 813c7595
                ExtractedSprite {
                    color: sprite.color.into(),
                    transform: *transform,
                    rect,
                    // Pass the custom size
                    custom_size: sprite.custom_size,
                    flip_x: sprite.flip_x,
                    flip_y: sprite.flip_y,
                    image_handle_id: sprite.image.id(),
                    anchor: sprite.anchor.as_vec(),
                    original_entity: Some(original_entity),
                },
            );
        }
    }
}

#[repr(C)]
#[derive(Copy, Clone, Pod, Zeroable)]
struct SpriteInstance {
    // Affine 4x3 transposed to 3x4
    pub i_model_transpose: [Vec4; 3],
    pub i_color: [f32; 4],
    pub i_uv_offset_scale: [f32; 4],
}

impl SpriteInstance {
    #[inline]
    fn from(transform: &Affine3A, color: &LinearRgba, uv_offset_scale: &Vec4) -> Self {
        let transpose_model_3x3 = transform.matrix3.transpose();
        Self {
            i_model_transpose: [
                transpose_model_3x3.x_axis.extend(transform.translation.x),
                transpose_model_3x3.y_axis.extend(transform.translation.y),
                transpose_model_3x3.z_axis.extend(transform.translation.z),
            ],
            i_color: color.to_f32_array(),
            i_uv_offset_scale: uv_offset_scale.to_array(),
        }
    }
}

#[derive(Resource)]
pub struct SpriteMeta {
    sprite_index_buffer: RawBufferVec<u32>,
    sprite_instance_buffer: RawBufferVec<SpriteInstance>,
}

impl Default for SpriteMeta {
    fn default() -> Self {
        Self {
            sprite_index_buffer: RawBufferVec::<u32>::new(BufferUsages::INDEX),
            sprite_instance_buffer: RawBufferVec::<SpriteInstance>::new(BufferUsages::VERTEX),
        }
    }
}

#[derive(Component)]
pub struct SpriteViewBindGroup {
    pub value: BindGroup,
}

#[derive(Component, PartialEq, Eq, Clone)]
pub struct SpriteBatch {
    image_handle_id: AssetId<Image>,
    range: Range<u32>,
}

#[derive(Resource, Default)]
pub struct ImageBindGroups {
    values: HashMap<AssetId<Image>, BindGroup>,
}

#[allow(clippy::too_many_arguments)]
pub fn queue_sprites(
    mut view_entities: Local<FixedBitSet>,
    draw_functions: Res<DrawFunctions<Transparent2d>>,
    sprite_pipeline: Res<SpritePipeline>,
    mut pipelines: ResMut<SpecializedRenderPipelines<SpritePipeline>>,
    pipeline_cache: Res<PipelineCache>,
    extracted_sprites: Res<ExtractedSprites>,
    mut transparent_render_phases: ResMut<ViewSortedRenderPhases<Transparent2d>>,
    mut views: Query<(
        Entity,
        &RenderVisibleEntities,
        &ExtractedView,
        &Msaa,
        Option<&Tonemapping>,
        Option<&DebandDither>,
    )>,
) {
    let draw_sprite_function = draw_functions.read().id::<DrawSprite>();

    for (view_entity, visible_entities, view, msaa, tonemapping, dither) in &mut views {
        let Some(transparent_phase) = transparent_render_phases.get_mut(&view_entity) else {
            continue;
        };

        let msaa_key = SpritePipelineKey::from_msaa_samples(msaa.samples());
        let mut view_key = SpritePipelineKey::from_hdr(view.hdr) | msaa_key;

        if !view.hdr {
            if let Some(tonemapping) = tonemapping {
                view_key |= SpritePipelineKey::TONEMAP_IN_SHADER;
                view_key |= match tonemapping {
                    Tonemapping::None => SpritePipelineKey::TONEMAP_METHOD_NONE,
                    Tonemapping::Reinhard => SpritePipelineKey::TONEMAP_METHOD_REINHARD,
                    Tonemapping::ReinhardLuminance => {
                        SpritePipelineKey::TONEMAP_METHOD_REINHARD_LUMINANCE
                    }
                    Tonemapping::AcesFitted => SpritePipelineKey::TONEMAP_METHOD_ACES_FITTED,
                    Tonemapping::AgX => SpritePipelineKey::TONEMAP_METHOD_AGX,
                    Tonemapping::SomewhatBoringDisplayTransform => {
                        SpritePipelineKey::TONEMAP_METHOD_SOMEWHAT_BORING_DISPLAY_TRANSFORM
                    }
                    Tonemapping::TonyMcMapface => SpritePipelineKey::TONEMAP_METHOD_TONY_MC_MAPFACE,
                    Tonemapping::BlenderFilmic => SpritePipelineKey::TONEMAP_METHOD_BLENDER_FILMIC,
                };
            }
            if let Some(DebandDither::Enabled) = dither {
                view_key |= SpritePipelineKey::DEBAND_DITHER;
            }
        }

        let pipeline = pipelines.specialize(&pipeline_cache, &sprite_pipeline, view_key);

        view_entities.clear();
        view_entities.extend(
            visible_entities
                .iter::<WithSprite>()
                .map(|(_, e)| e.index() as usize),
        );

        transparent_phase
            .items
            .reserve(extracted_sprites.sprites.len());

        for ((entity, main_entity), extracted_sprite) in extracted_sprites.sprites.iter() {
            let index = extracted_sprite.original_entity.unwrap_or(*entity).index();

            if !view_entities.contains(index as usize) {
                continue;
            }

            // These items will be sorted by depth with other phase items
            let sort_key = FloatOrd(extracted_sprite.transform.translation().z);

            // Add the item to the render phase
            transparent_phase.add(Transparent2d {
                draw_function: draw_sprite_function,
                pipeline,
                entity: (*entity, *main_entity),
                sort_key,
                // batch_range and dynamic_offset will be calculated in prepare_sprites
                batch_range: 0..0,
                extra_index: PhaseItemExtraIndex::NONE,
            });
        }
    }
}

#[allow(clippy::too_many_arguments)]
pub fn prepare_sprite_view_bind_groups(
    mut commands: Commands,
    render_device: Res<RenderDevice>,
    sprite_pipeline: Res<SpritePipeline>,
    view_uniforms: Res<ViewUniforms>,
    views: Query<(Entity, &Tonemapping), With<ExtractedView>>,
    tonemapping_luts: Res<TonemappingLuts>,
    images: Res<RenderAssets<GpuImage>>,
    fallback_image: Res<FallbackImage>,
) {
    let Some(view_binding) = view_uniforms.uniforms.binding() else {
        return;
    };

    for (entity, tonemapping) in &views {
        let lut_bindings =
            get_lut_bindings(&images, &tonemapping_luts, tonemapping, &fallback_image);
        let view_bind_group = render_device.create_bind_group(
            "mesh2d_view_bind_group",
            &sprite_pipeline.view_layout,
            &BindGroupEntries::with_indices((
                (0, view_binding.clone()),
                (1, lut_bindings.0),
                (2, lut_bindings.1),
            )),
        );

        commands.entity(entity).insert(SpriteViewBindGroup {
            value: view_bind_group,
        });
    }
}

#[allow(clippy::too_many_arguments)]
pub fn prepare_sprite_image_bind_groups(
    mut commands: Commands,
    mut previous_len: Local<usize>,
    render_device: Res<RenderDevice>,
    render_queue: Res<RenderQueue>,
    mut sprite_meta: ResMut<SpriteMeta>,
    sprite_pipeline: Res<SpritePipeline>,
    mut image_bind_groups: ResMut<ImageBindGroups>,
    gpu_images: Res<RenderAssets<GpuImage>>,
    extracted_sprites: Res<ExtractedSprites>,
    mut phases: ResMut<ViewSortedRenderPhases<Transparent2d>>,
    events: Res<SpriteAssetEvents>,
) {
    // If an image has changed, the GpuImage has (probably) changed
    for event in &events.images {
        match event {
            AssetEvent::Added { .. } |
            // Images don't have dependencies
            AssetEvent::LoadedWithDependencies { .. } => {}
            AssetEvent::Unused { id } | AssetEvent::Modified { id } | AssetEvent::Removed { id } => {
                image_bind_groups.values.remove(id);
            }
        };
    }

    let mut batches: Vec<(Entity, SpriteBatch)> = Vec::with_capacity(*previous_len);

    // Clear the sprite instances
    sprite_meta.sprite_instance_buffer.clear();

    // Index buffer indices
    let mut index = 0;

    let image_bind_groups = &mut *image_bind_groups;

    for transparent_phase in phases.values_mut() {
        let mut batch_item_index = 0;
        let mut batch_image_size = Vec2::ZERO;
        let mut batch_image_handle = AssetId::invalid();

        // Iterate through the phase items and detect when successive sprites that can be batched.
        // Spawn an entity with a `SpriteBatch` component for each possible batch.
        // Compatible items share the same entity.
        for item_index in 0..transparent_phase.items.len() {
            let item = &transparent_phase.items[item_index];
            let Some(extracted_sprite) = extracted_sprites.sprites.get(&item.entity) else {
                // If there is a phase item that is not a sprite, then we must start a new
                // batch to draw the other phase item(s) and to respect draw order. This can be
                // done by invalidating the batch_image_handle
                batch_image_handle = AssetId::invalid();
                continue;
            };

            let batch_image_changed = batch_image_handle != extracted_sprite.image_handle_id;
            if batch_image_changed {
                let Some(gpu_image) = gpu_images.get(extracted_sprite.image_handle_id) else {
                    continue;
                };

                batch_image_size = gpu_image.size.as_vec2();
                batch_image_handle = extracted_sprite.image_handle_id;
                image_bind_groups
                    .values
                    .entry(batch_image_handle)
                    .or_insert_with(|| {
                        render_device.create_bind_group(
                            "sprite_material_bind_group",
                            &sprite_pipeline.material_layout,
                            &BindGroupEntries::sequential((
                                &gpu_image.texture_view,
                                &gpu_image.sampler,
                            )),
                        )
                    });
            }

            // By default, the size of the quad is the size of the texture
            let mut quad_size = batch_image_size;

            // Calculate vertex data for this item
            let mut uv_offset_scale: Vec4;

            // If a rect is specified, adjust UVs and the size of the quad
            if let Some(rect) = extracted_sprite.rect {
                let rect_size = rect.size();
                uv_offset_scale = Vec4::new(
                    rect.min.x / batch_image_size.x,
                    rect.max.y / batch_image_size.y,
                    rect_size.x / batch_image_size.x,
                    -rect_size.y / batch_image_size.y,
                );
                quad_size = rect_size;
            } else {
                uv_offset_scale = Vec4::new(0.0, 1.0, 1.0, -1.0);
            }

            if extracted_sprite.flip_x {
                uv_offset_scale.x += uv_offset_scale.z;
                uv_offset_scale.z *= -1.0;
            }
            if extracted_sprite.flip_y {
                uv_offset_scale.y += uv_offset_scale.w;
                uv_offset_scale.w *= -1.0;
            }

            // Override the size if a custom one is specified
            if let Some(custom_size) = extracted_sprite.custom_size {
                quad_size = custom_size;
            }
            let transform = extracted_sprite.transform.affine()
                * Affine3A::from_scale_rotation_translation(
                    quad_size.extend(1.0),
                    Quat::IDENTITY,
                    (quad_size * (-extracted_sprite.anchor - Vec2::splat(0.5))).extend(0.0),
                );

            // Store the vertex data and add the item to the render phase
            sprite_meta
                .sprite_instance_buffer
                .push(SpriteInstance::from(
                    &transform,
                    &extracted_sprite.color,
                    &uv_offset_scale,
                ));

            if batch_image_changed {
                batch_item_index = item_index;

                batches.push((
                    item.entity(),
                    SpriteBatch {
                        image_handle_id: batch_image_handle,
                        range: index..index,
                    },
                ));
            }

            transparent_phase.items[batch_item_index]
                .batch_range_mut()
                .end += 1;
            batches.last_mut().unwrap().1.range.end += 1;
            index += 1;
        }
    }
    sprite_meta
        .sprite_instance_buffer
        .write_buffer(&render_device, &render_queue);

    if sprite_meta.sprite_index_buffer.len() != 6 {
        sprite_meta.sprite_index_buffer.clear();

        // NOTE: This code is creating 6 indices pointing to 4 vertices.
        // The vertices form the corners of a quad based on their two least significant bits.
        // 10   11
        //
        // 00   01
        // The sprite shader can then use the two least significant bits as the vertex index.
        // The rest of the properties to transform the vertex positions and UVs (which are
        // implicit) are baked into the instance transform, and UV offset and scale.
        // See bevy_sprite/src/render/sprite.wgsl for the details.
        sprite_meta.sprite_index_buffer.push(2);
        sprite_meta.sprite_index_buffer.push(0);
        sprite_meta.sprite_index_buffer.push(1);
        sprite_meta.sprite_index_buffer.push(1);
        sprite_meta.sprite_index_buffer.push(3);
        sprite_meta.sprite_index_buffer.push(2);

        sprite_meta
            .sprite_index_buffer
            .write_buffer(&render_device, &render_queue);
    }

    *previous_len = batches.len();
    commands.insert_or_spawn_batch(batches);
}

/// [`RenderCommand`] for sprite rendering.
pub type DrawSprite = (
    SetItemPipeline,
    SetSpriteViewBindGroup<0>,
    SetSpriteTextureBindGroup<1>,
    DrawSpriteBatch,
);

pub struct SetSpriteViewBindGroup<const I: usize>;
impl<P: PhaseItem, const I: usize> RenderCommand<P> for SetSpriteViewBindGroup<I> {
    type Param = ();
    type ViewQuery = (Read<ViewUniformOffset>, Read<SpriteViewBindGroup>);
    type ItemQuery = ();

    fn render<'w>(
        _item: &P,
        (view_uniform, sprite_view_bind_group): ROQueryItem<'w, Self::ViewQuery>,
        _entity: Option<()>,
        _param: SystemParamItem<'w, '_, Self::Param>,
        pass: &mut TrackedRenderPass<'w>,
    ) -> RenderCommandResult {
        pass.set_bind_group(I, &sprite_view_bind_group.value, &[view_uniform.offset]);
        RenderCommandResult::Success
    }
}
pub struct SetSpriteTextureBindGroup<const I: usize>;
impl<P: PhaseItem, const I: usize> RenderCommand<P> for SetSpriteTextureBindGroup<I> {
    type Param = SRes<ImageBindGroups>;
    type ViewQuery = ();
    type ItemQuery = Read<SpriteBatch>;

    fn render<'w>(
        _item: &P,
        _view: (),
        batch: Option<&'_ SpriteBatch>,
        image_bind_groups: SystemParamItem<'w, '_, Self::Param>,
        pass: &mut TrackedRenderPass<'w>,
    ) -> RenderCommandResult {
        let image_bind_groups = image_bind_groups.into_inner();
        let Some(batch) = batch else {
            return RenderCommandResult::Skip;
        };

        pass.set_bind_group(
            I,
            image_bind_groups
                .values
                .get(&batch.image_handle_id)
                .unwrap(),
            &[],
        );
        RenderCommandResult::Success
    }
}

pub struct DrawSpriteBatch;
impl<P: PhaseItem> RenderCommand<P> for DrawSpriteBatch {
    type Param = SRes<SpriteMeta>;
    type ViewQuery = ();
    type ItemQuery = Read<SpriteBatch>;

    fn render<'w>(
        _item: &P,
        _view: (),
        batch: Option<&'_ SpriteBatch>,
        sprite_meta: SystemParamItem<'w, '_, Self::Param>,
        pass: &mut TrackedRenderPass<'w>,
    ) -> RenderCommandResult {
        let sprite_meta = sprite_meta.into_inner();
        let Some(batch) = batch else {
            return RenderCommandResult::Skip;
        };

        pass.set_index_buffer(
            sprite_meta.sprite_index_buffer.buffer().unwrap().slice(..),
            0,
            IndexFormat::Uint32,
        );
        pass.set_vertex_buffer(
            0,
            sprite_meta
                .sprite_instance_buffer
                .buffer()
                .unwrap()
                .slice(..),
        );
        pass.draw_indexed(0..6, 0, batch.range.clone());
        RenderCommandResult::Success
    }
}<|MERGE_RESOLUTION|>--- conflicted
+++ resolved
@@ -422,11 +422,7 @@
 
             // PERF: we don't check in this function that the `Image` asset is ready, since it should be in most cases and hashing the handle is expensive
             extracted_sprites.sprites.insert(
-<<<<<<< HEAD
-                entity,
-=======
                 (entity.id(), original_entity.into()),
->>>>>>> 813c7595
                 ExtractedSprite {
                     color: sprite.color.into(),
                     transform: *transform,
